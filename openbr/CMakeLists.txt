--- conflicted
+++ resolved
@@ -34,19 +34,7 @@
   install(FILES ${HEADERS} DESTINATION include/openbr/gui)
 endif()
 
-<<<<<<< HEAD
-# normal BR library declaration - added openbr-cuda library
-message(STATUS "BR_THIRDPARTY_SRC")
-message(STATUS ${BR_THIRDPARTY_SRC})
-cuda_add_library(openbr SHARED ${SRC} ${BR_CORE} ${BR_JANUS} ${BR_GUI} ${BR_ICONS} ${BR_THIRDPARTY_SRC} ${BR_RESOURCES} ${NATURALSTRINGCOMPARE_SRC})
-=======
-# Compile third party resources
-if(BR_THIRDPARTY_RESOURCES)
-  qt5_add_resources(THIRDPARTY_RESOURCES ${BR_THIRDPARTY_RESOURCES})
-endif()
-
-add_library(openbr SHARED ${SRC} ${BR_CORE} ${BR_JANUS} ${BR_GUI} ${BR_ICONS} ${BR_THIRDPARTY_SRC} ${BR_RESOURCES} ${NATURALSTRINGCOMPARE_SRC} ${THIRDPARTY_RESOURCES})
->>>>>>> 0f9a2740
+cuda_add_library(openbr SHARED ${SRC} ${BR_CORE} ${BR_JANUS} ${BR_GUI} ${BR_ICONS} ${BR_THIRDPARTY_SRC} ${BR_RESOURCES} ${NATURALSTRINGCOMPARE_SRC} ${THIRDPARTY_RESOURCES})
 qt5_use_modules(openbr ${QT_DEPENDENCIES})
 set_target_properties(openbr PROPERTIES
                              DEFINE_SYMBOL BR_LIBRARY
