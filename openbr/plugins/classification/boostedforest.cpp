#include <openbr/plugins/openbr_internal.h>
#include <openbr/core/boost.h>

#define THRESHOLD_EPS 1e-5

using namespace cv;

namespace br
{

struct Node
{
    float value; // for leaf nodes

    float threshold; // for ordered features
    QList<int> subset; // for categorical features
    int featureIdx;

    Node *left, *right;
};

static void buildTreeRecursive(Node *node, const CvDTreeNode *cv_node, int maxCatCount)
{
    if (!cv_node->left) {
        node->value = cv_node->value;
        node->left = node->right = NULL;
    } else {
        if (maxCatCount > 0)
            for (int i = 0; i < (maxCatCount + 31)/32; i++)
                node->subset.append(cv_node->split->subset[i]);
        else
            node->threshold = cv_node->split->ord.c;

        node->featureIdx = cv_node->split->var_idx;

        node->left = new Node; node->right = new Node;
        buildTreeRecursive(node->left, cv_node->left, maxCatCount);
        buildTreeRecursive(node->right, cv_node->right, maxCatCount);
    }
}

static void loadRecursive(QDataStream &stream, Node *node, int maxCatCount)
{
    bool hasChildren; stream >> hasChildren;

    if (!hasChildren) {
        stream >> node->value;
        node->left = node->right = NULL;
    } else {
        if (maxCatCount > 0)
            for (int i = 0; i < (maxCatCount + 31)/32; i++) {
                int s; stream >> s; node->subset.append(s);
            }
        else
            stream >> node->threshold;

        stream >> node->featureIdx;

        node->left = new Node; node->right = new Node;
        loadRecursive(stream, node->left, maxCatCount);
        loadRecursive(stream, node->right, maxCatCount);
    }
}

static void storeRecursive(QDataStream &stream, const Node *node, int maxCatCount)
{
    bool hasChildren = node->left ? true : false;
    stream << hasChildren;

    if (!hasChildren)
        stream << node->value;
    else {
        if (maxCatCount > 0)
            for (int i = 0; i < (maxCatCount + 31)/32; i++)
                stream << node->subset[i];
        else
            stream << node->threshold;

        stream << node->featureIdx;

        storeRecursive(stream, node->left, maxCatCount);
        storeRecursive(stream, node->right, maxCatCount);
    }
}

class BoostedForestClassifier : public Classifier
{
    Q_OBJECT
    Q_ENUMS(Type)

    Q_PROPERTY(br::Representation *representation READ get_representation WRITE set_representation RESET reset_representation STORED false)
    Q_PROPERTY(float minTAR READ get_minTAR WRITE set_minTAR RESET reset_minTAR STORED false)
    Q_PROPERTY(float maxFAR READ get_maxFAR WRITE set_maxFAR RESET reset_maxFAR STORED false)
    Q_PROPERTY(float trimRate READ get_trimRate WRITE set_trimRate RESET reset_trimRate STORED false)
    Q_PROPERTY(int maxDepth READ get_maxDepth WRITE set_maxDepth RESET reset_maxDepth STORED false)
    Q_PROPERTY(int maxWeakCount READ get_maxWeakCount WRITE set_maxWeakCount RESET reset_maxWeakCount STORED false)
    Q_PROPERTY(Type type READ get_type WRITE set_type RESET reset_type STORED false)

public:
    enum Type { Discrete = CvBoost::DISCRETE,
                Real = CvBoost::REAL,
                Logit = CvBoost::LOGIT,
                Gentle = CvBoost::GENTLE};
private:
    BR_PROPERTY(br::Representation *, representation, NULL)
    BR_PROPERTY(float, minTAR, 0.995)
    BR_PROPERTY(float, maxFAR, 0.5)
    BR_PROPERTY(float, trimRate, 0.95)
    BR_PROPERTY(int, maxDepth, 1)
    BR_PROPERTY(int, maxWeakCount, 100)
    BR_PROPERTY(Type, type, Gentle)

    QList<Node*> classifiers;
    float threshold;

    void train(const QList<Mat> &images, const QList<float> &labels)
    {
<<<<<<< HEAD
        CascadeBoostParams params(type, minTAR, maxFAR, trimRate, maxDepth, maxWeakCount);
=======
        representation->train(images, labels);

        CascadeBoostParams params(CvBoost::GENTLE, minTAR, maxFAR, trimRate, maxDepth, maxWeakCount);
>>>>>>> f7e45a9e

        FeatureEvaluator featureEvaluator;
        featureEvaluator.init(representation, images.size());

        for (int i = 0; i < images.size(); i++)
            featureEvaluator.setImage(images[i], labels[i], i);

        CascadeBoost boost;
        boost.train(&featureEvaluator, images.size(), 1024, 1024, params);

        threshold = boost.getThreshold();

        foreach (const CvBoostTree *classifier, boost.getClassifers()) {
            Node *root = new Node;
            buildTreeRecursive(root, classifier->get_root(), representation->maxCatCount());
            classifiers.append(root);
        }
    }

    float classify(const Mat &image, bool process, float *confidence) const
    {
        Mat m;
        if (process)
            m = preprocess(image);
        else
            m = image;

        float sum = 0;
        for (int i = 0; i < classifiers.size(); i++) {
            Node *node = classifiers[i];

            while (node->left) {
                if (representation->maxCatCount() > 0) {
                    int c = (int)representation->evaluate(m, node->featureIdx);
                    node = (node->subset[c >> 5] & (1 << (c & 31))) ? node->left : node->right;
                } else {
                    double val = representation->evaluate(m, node->featureIdx);
                    node = val <= node->threshold ? node->left : node->right;
                }
            }

            sum += node->value;
        }

        if (confidence)
            *confidence = sum;
        return sum < threshold - THRESHOLD_EPS ? 0.0f : 1.0f;
    }

    int numFeatures() const
    {
        return representation->numFeatures();
    }

    int maxCatCount() const
    {
        return representation->maxCatCount();
    }

    Mat preprocess(const Mat &image) const
    {
        Mat dst;
        representation->preprocess(image, dst);
        return dst;
    }

    Size windowSize(int *dx, int *dy) const
    {
        return representation->windowSize(dx, dy);
    }

    void load(QDataStream &stream)
    {
        representation->load(stream);

        stream >> threshold;
        int numClassifiers; stream >> numClassifiers;
        for (int i = 0; i < numClassifiers; i++) {
            Node *classifier = new Node;
            loadRecursive(stream, classifier, representation->maxCatCount());
            classifiers.append(classifier);
        }
    }

    void store(QDataStream &stream) const
    {
        representation->store(stream);

        stream << threshold;
        stream << classifiers.size();
        foreach (const Node *classifier, classifiers)
            storeRecursive(stream, classifier, representation->maxCatCount());
    }
};

BR_REGISTER(Classifier, BoostedForestClassifier)

} // namespace br

#include "classification/boostedforest.moc"<|MERGE_RESOLUTION|>--- conflicted
+++ resolved
@@ -115,13 +115,9 @@
 
     void train(const QList<Mat> &images, const QList<float> &labels)
     {
-<<<<<<< HEAD
+        representation->train(images, labels);
+
         CascadeBoostParams params(type, minTAR, maxFAR, trimRate, maxDepth, maxWeakCount);
-=======
-        representation->train(images, labels);
-
-        CascadeBoostParams params(CvBoost::GENTLE, minTAR, maxFAR, trimRate, maxDepth, maxWeakCount);
->>>>>>> f7e45a9e
 
         FeatureEvaluator featureEvaluator;
         featureEvaluator.init(representation, images.size());
