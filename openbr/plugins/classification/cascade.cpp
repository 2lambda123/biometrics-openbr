#include <opencv2/imgproc/imgproc.hpp>

#include <openbr/plugins/openbr_internal.h>
#include <openbr/core/common.h>
#include "openbr/core/opencvutils.h"

#include <QtConcurrent>

using namespace cv;

namespace br
{

struct Miner
{
    Mat src;
    Mat scaledSrc;
    Size windowSize;
    Point offset, point;
    float scale, scaleFactor, stepFactor;

    Miner(const Mat &m, const Size &windowSize, const Point &offset) :
        src(m),
        windowSize(windowSize),
        offset(offset),
        point(offset)
    {
        scale       = 1.0F;
        scaleFactor = 1.4142135623730950488016887242097F;
        stepFactor  = 0.5F;

        scale = max(((float)windowSize.width + point.x) / ((float)src.cols),
                    ((float)windowSize.height + point.y) / ((float)src.rows));
        Size size((int)(scale*src.cols + 0.5F), (int)(scale*src.rows + 0.5F));
        resize(src, scaledSrc, size);
    }

    Mat mine(bool *newImg)
    {
        // Copy region of winSize region of img into m
        Mat window(windowSize.height, windowSize.width, CV_8U,
                   (void*)(scaledSrc.data + point.y * scaledSrc.step + point.x * scaledSrc.elemSize()),
                   scaledSrc.step);

        Mat sample;
        window.copyTo(sample);

        if ((int)(point.x + (1.0F + stepFactor) * windowSize.width) < scaledSrc.cols)
            point.x += (int)(stepFactor * windowSize.width);
        else {
            point.x = offset.x;
            if ((int)(point.y + (1.0F + stepFactor) * windowSize.height) < scaledSrc.rows)
                point.y += (int)(stepFactor * windowSize.height);
            else {
                point.y = offset.y;
                scale *= scaleFactor;
                if (scale <= 1.0F) {
                    Size size((int)(scale*src.cols), (int)(scale*src.rows));
                    resize(src, scaledSrc, size);
                } else {
                    *newImg = true;
                    return sample;
                }
            }
        }

        *newImg = false;
        return sample;
    }
};

/*!
 * \brief A meta Classifier that creates a cascade of another Classifier. The cascade is a series of stages, each with its own instance of a given classifier. A sample can only reach the next stage if it is classified as positive by the previous stage.
 * \author Jordan Cheney \cite jcheney
 * \author Scott Klum \cite sklum
 * \br_property int numStages The number of stages in the cascade
 * \br_property int numPos The number of positives to feed each stage during training
 * \br_property int numNegs The number of negatives to feed each stage during training. A negative sample must have been classified by the previous stages in the cascade as positive to be fed to the next stage during training.
 * \br_property float maxFAR A termination parameter. Calculated as (number of passed negatives) / (total number of checked negatives) for a given stage during training. If that number is below the given maxFAR cascade training is terminated early. This can help prevent overfitting.
 * \br_paper Paul Viola, Michael Jones
 *           Rapid Object Detection using a Boosted Cascade of Simple Features
 *           CVPR, 2001
 * \br_link Rapid Object Detection using a Boosted Cascade of Simple Features https://www.cs.cmu.edu/~efros/courses/LBMV07/Papers/viola-cvpr-01.pdf
 */
class CascadeClassifier : public Classifier
{
    Q_OBJECT

    Q_PROPERTY(QString stageDescription READ get_stageDescription WRITE set_stageDescription RESET reset_stageDescription STORED false)
    Q_PROPERTY(int numStages READ get_numStages WRITE set_numStages RESET reset_numStages STORED false)
    Q_PROPERTY(int numPos READ get_numPos WRITE set_numPos RESET reset_numPos STORED false)
    Q_PROPERTY(int numNegs READ get_numNegs WRITE set_numNegs RESET reset_numNegs STORED false)
    Q_PROPERTY(float maxFAR READ get_maxFAR WRITE set_maxFAR RESET reset_maxFAR STORED false)
    Q_PROPERTY(bool requireAllStages READ get_requireAllStages WRITE set_requireAllStages RESET reset_requireAllStages STORED false)

    BR_PROPERTY(QString, stageDescription, "")
    BR_PROPERTY(int, numStages, 20)
    BR_PROPERTY(int, numPos, 1000)
    BR_PROPERTY(int, numNegs, 1000)
    BR_PROPERTY(float, maxFAR, pow(0.5, numStages))
    BR_PROPERTY(bool, requireAllStages, false)

    QList<Classifier *> stages;
    TemplateList posImages, negImages;
    TemplateList posSamples, negSamples;

    QList<int> indices;
    int negIndex, posIndex, samplingRound;

    QMutex samplingMutex, miningMutex;

    void init()
    {
        negIndex = posIndex = samplingRound = 0;
    }

    bool getPositive(Template &img)
    {
        if (posIndex >= posImages.size())
            return false;
        img = posImages[indices[posIndex++]];
        return true;
    }

    Template getNegative(Point &offset)
    {
        Template negative;

        const Size size = windowSize();
        // Grab negative from list
        int count = negImages.size();
        for (int i = 0; i < count; i++) {
            negative = negImages[negIndex++];

            samplingRound += negIndex / count;
            samplingRound = samplingRound % (size.width * size.height);
            negIndex %= count;

<<<<<<< HEAD
            offset.x = qMin( (int)samplingRound % size.width, negative.cols - size.width);
            offset.y = qMin( (int)samplingRound / size.width, negative.rows - size.height);
            if (!negative.empty() && negative.type() == CV_8U
=======
            offset.x = qMin( (int)samplingRound % size.width, negative.m().cols - size.width);
            offset.y = qMin( (int)samplingRound / size.width, negative.m().rows - size.height);
            if (!negative.m().empty() && negative.m().type() == CV_8UC1
>>>>>>> 835f64e8
                    && offset.x >= 0 && offset.y >= 0)
                break;
        }

        return negative;
    }

    uint64 mine()
    {
        uint64 passedNegatives = 0;
        forever {
            Template negative;
            Point offset;
            QMutexLocker samplingLocker(&samplingMutex);
            negative = getNegative(offset);
            samplingLocker.unlock();

            Miner miner(negative.m(), windowSize(), offset);
            forever {
                bool newImg;
                Template sample(negative.file, miner.mine(&newImg));
                if (!newImg) {
                    if (negSamples.size() >= numNegs)
                        return passedNegatives;

                    float confidence;
                    if (classify(sample, true, &confidence) != 0) {
                        QMutexLocker miningLocker(&miningMutex);
                        if (negSamples.size() >= numNegs)
                            return passedNegatives;

                        negSamples.append(sample);
                        printf("Negative samples: %d\r", negSamples.size());
                    }

                    passedNegatives++;
                } else
                    break;
            }
        }
    }

    void train(const TemplateList &data)
    {
        foreach (const Template &t, data)
            t.file.get<float>("Label") == 1.0f ? posImages.append(t) : negImages.append(t);

        qDebug() << "Total images:" << data.size()
                 << "\nTotal positive images:" << posImages.size()
                 << "\nTotal negative images:" << negImages.size();

        indices = Common::RandSample(posImages.size(), posImages.size(), true);

        stages.reserve(numStages);
        for (int i = 0; i < numStages; i++) {
            Classifier *next_stage = Classifier::make(stageDescription, NULL);
            stages.append(next_stage);
        }

        for (int i = 0; i < numStages; i++) {
            qDebug() << "===== TRAINING" << i << "stage =====";
            qDebug() << "<BEGIN";

            float currFAR = getSamples();

            if (currFAR < maxFAR && !requireAllStages) {
                qDebug() << "FAR is below required level! Terminating early";
                return;
            }

            stages[i]->train(posSamples + negSamples);

            qDebug() << "END>";
        }
    }

    float classify(const Template &src, bool process, float *confidence) const
    {
        float stageConf = 0.0f;
        foreach (const Classifier *stage, stages) {
            float result = stage->classify(src, process, &stageConf);
            if (confidence)
                *confidence += stageConf;
            if (result == 0.0f)
                return 0.0f;
        }
        return 1.0f;
    }

    int numFeatures() const
    {
        return stages.first()->numFeatures();
    }

    Template preprocess(const Template &src) const
    {
        return stages.first()->preprocess(src);
    }

    Size windowSize(int *dx = NULL, int *dy = NULL) const
    {
        return stages.first()->windowSize(dx, dy);
    }

    void load(QDataStream &stream)
    {
        int numStages; stream >> numStages;
        for (int i = 0; i < numStages; i++) {
            Classifier *nextStage = Classifier::make(stageDescription, NULL);
            nextStage->load(stream);
            stages.append(nextStage);
        }
    }

    void store(QDataStream &stream) const
    {
        stream << stages.size();
        foreach (const Classifier *stage, stages)
            stage->store(stream);
    }

private:
    float getSamples()
    {
        posSamples.clear(); posSamples.reserve(numPos);
        negSamples.clear(); negSamples.reserve(numNegs);
        posIndex = 0;

        float confidence;
        while (posSamples.size() < numPos) {
<<<<<<< HEAD
            Mat pos(windowSize(), CV_8U);

=======
            Template pos;
>>>>>>> 835f64e8
            if (!getPositive(pos))
                qFatal("Cannot get another positive sample!");

            if (classify(pos, true, &confidence) > 0.0f) {
                printf("POS current samples: %d\r", posSamples.size());
                posSamples.append(pos);
            }
        }

        qDebug() << "POS count : consumed  " << posSamples.size() << ":" << posIndex;

        QFutureSynchronizer<uint64> futures;
        for (int i=0; i<QThread::idealThreadCount(); i++)
            futures.addFuture(QtConcurrent::run(this, &CascadeClassifier::mine));
        futures.waitForFinished();

        uint64 passedNegs = 0;
        QList<QFuture<uint64> > results = futures.futures();
        for (int i=0; i<results.size(); i++)
            passedNegs += results[i].result();

        double acceptanceRatio = negSamples.size() / (double)passedNegs;
        qDebug() << "NEG count : acceptanceRatio  " << negSamples.size() << ":" << acceptanceRatio;

        return acceptanceRatio;
    }
};

BR_REGISTER(Classifier, CascadeClassifier)

} // namespace br

#include "classification/cascade.moc"<|MERGE_RESOLUTION|>--- conflicted
+++ resolved
@@ -136,15 +136,9 @@
             samplingRound = samplingRound % (size.width * size.height);
             negIndex %= count;
 
-<<<<<<< HEAD
-            offset.x = qMin( (int)samplingRound % size.width, negative.cols - size.width);
-            offset.y = qMin( (int)samplingRound / size.width, negative.rows - size.height);
-            if (!negative.empty() && negative.type() == CV_8U
-=======
             offset.x = qMin( (int)samplingRound % size.width, negative.m().cols - size.width);
             offset.y = qMin( (int)samplingRound / size.width, negative.m().rows - size.height);
-            if (!negative.m().empty() && negative.m().type() == CV_8UC1
->>>>>>> 835f64e8
+            if (!negative.m().empty() && negative.m().type() == CV_8U
                     && offset.x >= 0 && offset.y >= 0)
                 break;
         }
@@ -275,12 +269,7 @@
 
         float confidence;
         while (posSamples.size() < numPos) {
-<<<<<<< HEAD
-            Mat pos(windowSize(), CV_8U);
-
-=======
             Template pos;
->>>>>>> 835f64e8
             if (!getPositive(pos))
                 qFatal("Cannot get another positive sample!");
 
