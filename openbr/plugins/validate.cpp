#include <QFutureSynchronizer>
#include <QtConcurrentRun>
#include "openbr_internal.h"
#include "openbr/core/common.h"
#include <openbr/core/qtutils.h>

namespace br
{

static void _train(Transform * transform, TemplateList data) // think data has to be a copy -cao
{
    transform->train(data);
}

/*!
 * \ingroup transforms
 * \brief Cross validate a trainable transform.
 * \author Josh Klontz \cite jklontz
 * \author Scott Klum \cite sklum
 * \note To use an extended gallery, add an allPartitions="true" flag to the gallery sigset for those images that should be compared
 *       against for all testing partitions.
 */
class CrossValidateTransform : public MetaTransform
{
    Q_OBJECT
    Q_PROPERTY(QString description READ get_description WRITE set_description RESET reset_description STORED false)
    Q_PROPERTY(bool leaveOneImageOut READ get_leaveOneImageOut WRITE set_leaveOneImageOut RESET reset_leaveOneImageOut STORED false)
    BR_PROPERTY(QString, description, "Identity")
    BR_PROPERTY(bool, leaveOneImageOut, false)

    // numPartitions copies of transform specified by description.
    QList<br::Transform*> transforms;

    // Treating this transform as a leaf (in terms of update training scheme), the child transform
    // of this transform will lose any structure present in the training QList<TemplateList>, which
    // is generally incorrect behavior.
    void train(const TemplateList &data)
    {
        int numPartitions = 0;
        QList<int> partitions; partitions.reserve(data.size());
        foreach (const File &file, data.files()) {
            partitions.append(file.get<int>("Partition", 0));
            numPartitions = std::max(numPartitions, partitions.last()+1);
        }

        while (transforms.size() < numPartitions)
            transforms.append(make(description));

        if (numPartitions < 2) {
            transforms.first()->train(data);
            return;
        }

        QFutureSynchronizer<void> futures;
        for (int i=0; i<numPartitions; i++) {
            QList<int> partitionsBuffer = partitions;
            TemplateList partitionedData = data;
            int j = partitionedData.size()-1;
            while (j>=0) {
                // Remove all templates belonging to partition i
                // if leaveOneImageOut is true,
                // and i is greater than the number of images for a particular subject
                // even if the partitions are different
                if (leaveOneImageOut) {
                    const QString label = partitionedData.at(j).file.get<QString>("Label");
                    QList<int> subjectIndices = partitionedData.find("Label",label);
                    QList<int> removed;
                    // Remove test only data
                    for (int k=subjectIndices.size()-1; k>=0; k--)
                        if (partitionedData[subjectIndices[k]].file.getBool("testOnly")) {
                            removed.append(subjectIndices[k]);
                            subjectIndices.removeAt(k);
                        }
                    // Remove template that was repeated to make the testOnly template
                    if (subjectIndices.size() > 1 && subjectIndices.size() <= i) {
                        removed.append(subjectIndices[i%subjectIndices.size()]);
                    } else if (partitionsBuffer[j] == i) {
                        removed.append(j);
                    }

                    if (!removed.empty()) {
                        typedef QPair<int,int> Pair;
                        foreach (Pair pair, Common::Sort(removed,true)) {
                            partitionedData.removeAt(pair.first); partitionsBuffer.removeAt(pair.first); j--;
                        }
                    } else {
                        j--;
                    }
                } else if (partitions[j] == i) {
                    // Remove data, it's designated for testing
                    partitionedData.removeAt(j);
                    j--;
                } else j--;
            }
            // Train on the remaining templates
            futures.addFuture(QtConcurrent::run(_train, transforms[i], partitionedData));
        }
        futures.waitForFinished();
    }

    void project(const Template &src, Template &dst) const
    {
<<<<<<< HEAD
        transforms[src.file.get<int>("Partition", 0)]->project(src, dst);
=======
        // Remember, the partition should never be -1
        // since it is assumed that the allPartitions
        // flag is only used during comparison
        // (i.e. only used when making a mask)
        if (src.file.getBool("Train", false)) dst = src;
        else {
            // If we want to duplicate templates but use the same training data
            // for all partitions (i.e. transforms.size() == 1), we need to
            // restrict the partition
            int partition = src.file.get<int>("Partition", 0);
            partition = (partition >= transforms.size()) ? 0 : partition;
            transforms[partition]->project(src, dst);
        }
>>>>>>> e73c0750
    }

    void store(QDataStream &stream) const
    {
        stream << transforms.size();
        foreach (Transform *transform, transforms)
            transform->store(stream);
    }

    void load(QDataStream &stream)
    {
        int numTransforms;
        stream >> numTransforms;
        while (transforms.size() < numTransforms)
            transforms.append(make(description));
        foreach (Transform *transform, transforms)
            transform->load(stream);
    }
};

BR_REGISTER(Transform, CrossValidateTransform)

/*!
 * \ingroup distances
 * \brief Cross validate a distance metric.
 * \author Josh Klontz \cite jklontz
 */
class CrossValidateDistance : public Distance
{
    Q_OBJECT

    float compare(const Template &a, const Template &b) const
    {
        static const QString key("Partition"); // More efficient to preallocate this
        const int partitionA = a.file.get<int>(key, 0);
        const int partitionB = b.file.get<int>(key, 0);
        return (partitionA != partitionB) ? -std::numeric_limits<float>::max() : 0;
    }
};

BR_REGISTER(Distance, CrossValidateDistance)

/*!
 * \ingroup distances
 * \brief Checks target metadata against filters.
 * \author Josh Klontz \cite jklontz
 */
class FilterDistance : public Distance
{
    Q_OBJECT

    float compare(const Template &a, const Template &b) const
    {
        (void) b; // Query template isn't checked
        foreach (const QString &key, Globals->filters.keys()) {
            bool keep = false;
            const QString metadata = a.file.get<QString>(key, "");
            if (Globals->filters[key].isEmpty()) continue;
            if (metadata.isEmpty()) return -std::numeric_limits<float>::max();
            foreach (const QString &value, Globals->filters[key]) {
                if (metadata == value) {
                    keep = true;
                    break;
                }
            }
            if (!keep) return -std::numeric_limits<float>::max();
        }
        return 0;
    }
};

BR_REGISTER(Distance, FilterDistance)

/*!
 * \ingroup distances
 * \brief Checks target metadata against query metadata.
 * \author Scott Klum \cite sklum
 */
class MetadataDistance : public Distance
{
    Q_OBJECT

    Q_PROPERTY(QStringList filters READ get_filters WRITE set_filters RESET reset_filters STORED false)
    BR_PROPERTY(QStringList, filters, QStringList())

    float compare(const Template &a, const Template &b) const
    {
        foreach (const QString &key, filters) {
            QString aValue = a.file.get<QString>(key, QString());
            QString bValue = b.file.get<QString>(key, QString());

            // The query value may be a range. Let's check.
            if (bValue.isEmpty()) bValue = QtUtils::toString(b.file.get<QPointF>(key, QPointF()));

            if (aValue.isEmpty() || bValue.isEmpty()) continue;

            bool keep = false;
            bool ok;

            QPointF range = QtUtils::toPoint(bValue,&ok);

            if (ok) /* Range */ {
                int value = range.x();
                int upperBound = range.y();

                while (value <= upperBound) {
                    if (aValue == QString::number(value)) {
                        keep = true;
                        break;
                    }
                    value++;
                }
            }
            else if (aValue == bValue) keep = true;

            if (!keep) return -std::numeric_limits<float>::max();
        }
        return 0;
    }
};


BR_REGISTER(Distance, MetadataDistance)

/*!
 * \ingroup distances
 * \brief Sets distance to -FLOAT_MAX if a target template has/doesn't have a key.
 * \author Scott Klum \cite sklum
 */
class RejectDistance : public Distance
{
    Q_OBJECT

    Q_PROPERTY(QStringList keys READ get_keys WRITE set_keys RESET reset_keys STORED false)
    BR_PROPERTY(QStringList, keys, QStringList())
    Q_PROPERTY(bool rejectIfContains READ get_rejectIfContains WRITE set_rejectIfContains RESET reset_rejectIfContains STORED false)
    BR_PROPERTY(bool, rejectIfContains, false)

    float compare(const Template &a, const Template &b) const
    {
        (void) b;
        bool keep = true;

        foreach (const QString &key, keys) {
            if ((rejectIfContains && a.file.contains(key)) ||
                (!rejectIfContains && !a.file.contains(key)))
                keep = false;

            if (!keep) return -std::numeric_limits<float>::max();
        }

        return 0;
    }
};


BR_REGISTER(Distance, RejectDistance)

} // namespace br

#include "validate.moc"<|MERGE_RESOLUTION|>--- conflicted
+++ resolved
@@ -100,9 +100,6 @@
 
     void project(const Template &src, Template &dst) const
     {
-<<<<<<< HEAD
-        transforms[src.file.get<int>("Partition", 0)]->project(src, dst);
-=======
         // Remember, the partition should never be -1
         // since it is assumed that the allPartitions
         // flag is only used during comparison
@@ -116,7 +113,6 @@
             partition = (partition >= transforms.size()) ? 0 : partition;
             transforms[partition]->project(src, dst);
         }
->>>>>>> e73c0750
     }
 
     void store(QDataStream &stream) const
