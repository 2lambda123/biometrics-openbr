--- conflicted
+++ resolved
@@ -29,12 +29,8 @@
  * \brief Sliding Window Framework
  * \author Jordan Cheney
  */
-<<<<<<< HEAD
-class SlidingWindowTransform : public UntrainableMetaTransform
-=======
 
 class SlidingWindowTransform : public MetaTransform
->>>>>>> 5ece0d8d
 {
     Q_OBJECT
 
@@ -129,23 +125,14 @@
                             float gypWeight;
                             int result = classifier->classify(window, gypWeight);
 
-<<<<<<< HEAD
                             if (12 - result < 4) {
-=======
-                            float result = classifier->classify(window);
-                            if (result > 0) {
->>>>>>> 5ece0d8d
                                 rects.push_back(Rect(cvRound(x*factor), cvRound(y*factor), windowSize.width, windowSize.height));
                                 rejectLevels.push_back(result);
                                 levelWeights.push_back(gypWeight);
                             }
 
                             if (result == 0)
-<<<<<<< HEAD
                                 x += step;
-=======
-                                x += yStep;
->>>>>>> 5ece0d8d
                         }
                     }
                 }
