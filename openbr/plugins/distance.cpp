--- conflicted
+++ resolved
@@ -193,10 +193,9 @@
 {
     Q_OBJECT
     Q_ENUMS(Operation)
-    Q_PROPERTY(QStringList descriptions READ get_descriptions WRITE set_descriptions RESET reset_descriptions STORED false)
+    Q_PROPERTY(QString description READ get_description WRITE set_description RESET reset_description STORED false)
     Q_PROPERTY(Operation operation READ get_operation WRITE set_operation RESET reset_operation STORED false)
     Q_PROPERTY(QList<float> weights READ get_weights WRITE set_weights RESET reset_weights STORED false)
-    Q_PROPERTY(QList<int> indices READ get_indices WRITE set_indices RESET reset_indices STORED false)
 
     QList<br::Distance*> distances;
 
@@ -205,14 +204,9 @@
     enum Operation {Mean, Sum, Max, Min};
 
 private:
-<<<<<<< HEAD
-    BR_PROPERTY(QStringList, descriptions, QStringList())
-=======
     BR_PROPERTY(QString, description, "L2")
->>>>>>> a65a85c9
     BR_PROPERTY(Operation, operation, Mean)
     BR_PROPERTY(QList<float>, weights, QList<float>())
-    BR_PROPERTY(QList<int>, indices, QList<int>())
 
     void train(const TemplateList &src)
     {
@@ -222,14 +216,8 @@
 
         QList<TemplateList> partitionedSrc = src.partition(split);
 
-        if (!indices.isEmpty())
-            for (int i=partitionedSrc.size()-1; i>=0; i--)
-                if (!indices.contains(i)) partitionedSrc.removeAt(i);
-
-        if (descriptions.size() != partitionedSrc.size()) qFatal("Incorrect number of distances supplied.");
-
-        for (int i=0; i<descriptions.size(); i++)
-            distances.append(make(descriptions[i]));
+        while (distances.size() < partitionedSrc.size())
+            distances.append(make(description));
 
         // Train on each of the partitions
         for (int i=0; i<distances.size(); i++)
@@ -242,10 +230,9 @@
 
         QList<float> scores;
         for (int i=0; i<distances.size(); i++) {
-            int index = indices.isEmpty() ? i : indices[i];
             float weight;
             weights.isEmpty() ? weight = 1. : weight = weights[i];
-            scores.append(weight*distances[i]->compare(Template(a.file, a[index]),Template(b.file, b[index])));
+            scores.append(weight*distances[i]->compare(Template(a.file, a[i]),Template(b.file, b[i])));
         }
 
         switch (operation) {
@@ -268,14 +255,17 @@
 
     void store(QDataStream &stream) const
     {
+        stream << distances.size();
         foreach (Distance *distance, distances)
             distance->store(stream);
     }
 
     void load(QDataStream &stream)
     {
-        for (int i=0; i<descriptions.size(); i++)
-            distances.append(make(descriptions[i]));
+        int numDistances;
+        stream >> numDistances;
+        while (distances.size() < numDistances)
+            distances.append(make(description));
         foreach (Distance *distance, distances)
             distance->load(stream);
     }
@@ -401,6 +391,32 @@
 
 /*!
  * \ingroup distances
+ * \brief Attenuation function based distance from attributes
+ * \author Scott Klum \cite sklum
+ */
+class AttributeDistance : public Distance
+{
+    Q_OBJECT
+    Q_PROPERTY(QString attribute READ get_attribute WRITE set_attribute RESET reset_attribute STORED false)
+    BR_PROPERTY(QString, attribute, QString())
+
+    float compare(const Template &target, const Template &query) const
+    {
+        float queryValue = query.file.get<float>(attribute);
+        float targetValue = target.file.get<float>(attribute);
+
+        // TODO: Set this magic number to something meaningful
+        float stddev = 1;
+
+        if (queryValue == targetValue) return 1;
+        else return 1/(stddev*sqrt(2*CV_PI))*exp(-0.5*pow((targetValue-queryValue)/stddev, 2));
+    }
+};
+
+BR_REGISTER(Distance, AttributeDistance)
+
+/*!
+ * \ingroup distances
  * \brief Sum match scores across multiple distances
  * \author Scott Klum \cite sklum
  */
@@ -423,12 +439,10 @@
         float result = 0;
 
         foreach (br::Distance *distance, distances) {
-            float score = distance->compare(target, query);
-
-            if (score == -std::numeric_limits<float>::max())
+            result += distance->compare(target, query);
+
+            if (result == -std::numeric_limits<float>::max())
                 return result;
-
-            result += score;
         }
 
         return result;
