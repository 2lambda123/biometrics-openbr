/* * * * * * * * * * * * * * * * * * * * * * * * * * * * * * * * * * * * * * *
 * Copyright 2012 The MITRE Corporation                                      *
 *                                                                           *
 * Licensed under the Apache License, Version 2.0 (the "License");           *
 * you may not use this file except in compliance with the License.          *
 * You may obtain a copy of the License at                                   *
 *                                                                           *
 *     http://www.apache.org/licenses/LICENSE-2.0                            *
 *                                                                           *
 * Unless required by applicable law or agreed to in writing, software       *
 * distributed under the License is distributed on an "AS IS" BASIS,         *
 * WITHOUT WARRANTIES OR CONDITIONS OF ANY KIND, either express or implied.  *
 * See the License for the specific language governing permissions and       *
 * limitations under the License.                                            *
 * * * * * * * * * * * * * * * * * * * * * * * * * * * * * * * * * * * * * * */

#include <QtConcurrent>

#include <openbr/plugins/openbr_internal.h>
#include <openbr/core/common.h>

namespace br
{

static void _train(Transform *transform, TemplateList data) // think data has to be a copy -cao
{
    transform->train(data);
}

/*!
 * \ingroup transforms
 * \brief Cross validate a trainable Transform.
 *
 * To use an extended Gallery, add an allPartitions="true" flag to the gallery sigset for those images that should be compared
 * against for all testing partitions.
 *
 * \author Josh Klontz \cite jklontz
 * \author Scott Klum \cite sklum
<<<<<<< HEAD
 * \note  Two flags can be put in File metadata that are related to cross-validation and are used to
 *        extend a testing gallery:
 *        (i) allPartitions - This flag is intended to be used when comparing the
 *                            performance of an untrainable algorithm (e.g. a COTS
 *                            algorithm) against a trainable algorithm that was trained
 *                            using cross-validation. All templates with the allPartitions
 *                            flag will be compared against for every partition.  As
 *                            untrainable algorithms will have no use for the
 *                            CrossValidateTransform, this flag is only meaningful at comparison
 *                            time (but care has been taken so that one can train and enroll
 *                            without issue if these Files are present in the used Gallery).
 *        (ii) duplicatePartitions - This flag is similar to allPartitions in that it causes
 *                            the same template to be used during comparison for every partition.
 *                            The difference is that duplicatePartitions will duplicate each
 *                            marked template and project it into the model space constituded
 *                            by the child transforms of CrossValidateTransform.  Again, care
 *                            has been take such that one can train with these templates in the
 *                            used Gallery successfully (they will simply be omitted).
=======
>>>>>>> 50c7b69c
 */
class CrossValidateTransform : public MetaTransform
{
    Q_OBJECT
    Q_PROPERTY(QString description READ get_description WRITE set_description RESET reset_description STORED false)
    Q_PROPERTY(QString inputVariable READ get_inputVariable WRITE set_inputVariable RESET reset_inputVariable STORED false)
    Q_PROPERTY(unsigned int randomSeed READ get_randomSeed WRITE set_randomSeed RESET reset_randomSeed STORED false)
    BR_PROPERTY(QString, description, "Identity")
    BR_PROPERTY(QString, inputVariable, "Label")
    BR_PROPERTY(unsigned int, randomSeed, 0)

    // numPartitions copies of transform specified by description.
    QList<br::Transform*> transforms;

    // Treating this transform as a leaf (in terms of updated training scheme), the child transform
    // of this transform will lose any structure present in the training QList<TemplateList>, which
    // is generally incorrect behavior.
    void train(const TemplateList &data)
    {
        QList<int> partitions = data.partition(inputVariable, randomSeed).files().crossValidationPartitions();
        const int crossValidate = Globals->crossValidate;
        // Only train once based on the 0th partition if crossValidate is negative.
        const int numPartitions = (crossValidate < 0) ? 1 : Common::Max(partitions)+1;
        while (transforms.size() < numPartitions)
            transforms.append(make(description));

        if (std::abs(crossValidate) < 2) {
            transforms.first()->train(data);
            return;
        }

        QFutureSynchronizer<void> futures;
        for (int i=0; i<numPartitions; i++) {
            TemplateList partitionedData = data;
            for (int j=partitionedData.size()-1; j>=0; j--)
                if (partitions[j] == i)
                    // Remove data, it's designated for testing
                    partitionedData.removeAt(j);
            // Train on the remaining templates
            futures.addFuture(QtConcurrent::run(_train, transforms[i], partitionedData));
        }
        futures.waitForFinished();
    }

    void project(const Template &src, Template &dst) const
    {
        Q_UNUSED(src);
        Q_UNUSED(dst);

        qFatal("CrossValidateTransform::project(const Template &src, Template &dst) should not be called.");
    }

    void project(const TemplateList &src, TemplateList &dst) const
    {
        TemplateList partitioned = src.partition(inputVariable, randomSeed);
        const int crossValidate = Globals->crossValidate;

        if (crossValidate < 0) {
            transforms[0]->project(partitioned, dst);
            return;
        }
        for (int i=0; i<partitioned.size(); i++) {
            int partition = partitioned[i].file.get<int>("Partition", 0);
            transforms[partition]->project(partitioned, dst);
        }
    }

    void store(QDataStream &stream) const
    {
        stream << transforms.size();
        foreach (Transform *transform, transforms)
            transform->store(stream);
    }

    void load(QDataStream &stream)
    {
        int numTransforms;
        stream >> numTransforms;
        while (transforms.size() < numTransforms)
            transforms.append(make(description));
        foreach (Transform *transform, transforms)
            transform->load(stream);
    }
};

BR_REGISTER(Transform, CrossValidateTransform)

} // namespace br

#include "core/crossvalidate.moc"<|MERGE_RESOLUTION|>--- conflicted
+++ resolved
@@ -31,32 +31,19 @@
  * \ingroup transforms
  * \brief Cross validate a trainable Transform.
  *
+ * Two flags can be put in File metadata that are related to cross-validation and are used to
+ * extend a testing gallery:
+ *
+ *     flag | description
+ *     --- | ---
+ *     allPartitions | This flag is intended to be used when comparing the performance of an untrainable algorithm (e.g. a COTS algorithm) against a trainable algorithm that was trained using cross-validation. All templates with the allPartitions flag will be compared against for every partition. As untrainable algorithms will have no use for the CrossValidateTransform, this flag is only meaningful at comparison time (but care has been taken so that one can train and enroll without issue if these Files are present in the used Gallery).
+ *     duplicatePartitions | This flag is similar to allPartitions in that it causes the same template to be used during comparison for every partition. The difference is that duplicatePartitions will duplicate each marked template and project it into the model space constituded by the child transforms of CrossValidateTransform. Again, care has been take such that one can train with these templates in the used Gallery successfully (they will simply be omitted).
+ *
  * To use an extended Gallery, add an allPartitions="true" flag to the gallery sigset for those images that should be compared
  * against for all testing partitions.
  *
  * \author Josh Klontz \cite jklontz
  * \author Scott Klum \cite sklum
-<<<<<<< HEAD
- * \note  Two flags can be put in File metadata that are related to cross-validation and are used to
- *        extend a testing gallery:
- *        (i) allPartitions - This flag is intended to be used when comparing the
- *                            performance of an untrainable algorithm (e.g. a COTS
- *                            algorithm) against a trainable algorithm that was trained
- *                            using cross-validation. All templates with the allPartitions
- *                            flag will be compared against for every partition.  As
- *                            untrainable algorithms will have no use for the
- *                            CrossValidateTransform, this flag is only meaningful at comparison
- *                            time (but care has been taken so that one can train and enroll
- *                            without issue if these Files are present in the used Gallery).
- *        (ii) duplicatePartitions - This flag is similar to allPartitions in that it causes
- *                            the same template to be used during comparison for every partition.
- *                            The difference is that duplicatePartitions will duplicate each
- *                            marked template and project it into the model space constituded
- *                            by the child transforms of CrossValidateTransform.  Again, care
- *                            has been take such that one can train with these templates in the
- *                            used Gallery successfully (they will simply be omitted).
-=======
->>>>>>> 50c7b69c
  */
 class CrossValidateTransform : public MetaTransform
 {
