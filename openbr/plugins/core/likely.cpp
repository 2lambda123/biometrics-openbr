--- conflicted
+++ resolved
@@ -10,13 +10,8 @@
 /*!
  * \ingroup transforms
  * \brief Generic interface to Likely JIT compiler
- *
-<<<<<<< HEAD
- * - [Homepage](www.liblikely.org)
- * - [API Documentation](https://s3.amazonaws.com/liblikely/doxygen/index.html)
-=======
- * \br_link www.liblikely.org
->>>>>>> 50c7b69c
+ * \br_link Homepage http://liblikely.org
+ * \br_link API Documentation https://s3.amazonaws.com/liblikely/doxygen/index.html
  * \author Josh Klontz \cite jklontz
  */
 class LikelyTransform : public Transform
