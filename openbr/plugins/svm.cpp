/* * * * * * * * * * * * * * * * * * * * * * * * * * * * * * * * * * * * * * *
 * Copyright 2012 The MITRE Corporation                                      *
 *                                                                           *
 * Licensed under the Apache License, Version 2.0 (the "License");           *
 * you may not use this file except in compliance with the License.          *
 * You may obtain a copy of the License at                                   *
 *                                                                           *
 *     http://www.apache.org/licenses/LICENSE-2.0                            *
 *                                                                           *
 * Unless required by applicable law or agreed to in writing, software       *
 * distributed under the License is distributed on an "AS IS" BASIS,         *
 * WITHOUT WARRANTIES OR CONDITIONS OF ANY KIND, either express or implied.  *
 * See the License for the specific language governing permissions and       *
 * limitations under the License.                                            *
 * * * * * * * * * * * * * * * * * * * * * * * * * * * * * * * * * * * * * * */

#include <QTemporaryFile>
#include <opencv2/core/core.hpp>
#include <opencv2/ml/ml.hpp>

#include "openbr_internal.h"
#include "openbr/core/opencvutils.h"

using namespace cv;

namespace br
{

static void storeSVM(const SVM &svm, QDataStream &stream)
{
    // Create local file
    QTemporaryFile tempFile;
    tempFile.open();
    tempFile.close();

    // Save SVM to local file
    svm.save(qPrintable(tempFile.fileName()));

    // Copy local file contents to stream
    tempFile.open();
    QByteArray data = tempFile.readAll();
    tempFile.close();
    stream << data;
}

static void loadSVM(SVM &svm, QDataStream &stream)
{
    // Copy local file contents from stream
    QByteArray data;
    stream >> data;

    // Create local file
    QTemporaryFile tempFile(QDir::tempPath()+"/SVM");
    tempFile.open();
    tempFile.write(data);
    tempFile.close();

    // Load SVM from local file
    svm.load(qPrintable(tempFile.fileName()));
}

static void trainSVM(SVM &svm, Mat data, Mat lab, int kernel, int type, float C, float gamma)
{
    if (data.type() != CV_32FC1)
        qFatal("Expected single channel floating point training data.");

    CvSVMParams params;
    params.kernel_type = kernel;
    params.svm_type = type;
    params.p = 0.1;
    params.nu = 0.5;
    if ((C == -1) || ((gamma == -1) && (kernel == CvSVM::RBF))) {
        try {
            svm.train_auto(data, lab, Mat(), Mat(), params, 5);
        } catch (...) {
            qWarning("Some classes do not contain sufficient examples or are not discriminative enough for accurate SVM classification.");
            svm.train(data, lab);
        }
    } else {
        params.C = C;
        params.gamma = gamma;
        svm.train(data, lab, Mat(), Mat(), params);
    }

    CvSVMParams p = svm.get_params();
    qDebug("SVM C = %f  Gamma = %f  Support Vectors = %d", p.C, p.gamma, svm.get_support_vector_count());
}

/*!
 * \ingroup transforms
 * \brief C. Burges. "A tutorial on support vector machines for pattern recognition,"
 * \author Josh Klontz \cite jklontz
 * Knowledge Discovery and Data Mining 2(2), 1998.
 */
class SVMTransform : public Transform
{
    Q_OBJECT
    Q_ENUMS(Kernel)
    Q_ENUMS(Type)
    Q_PROPERTY(Kernel kernel READ get_kernel WRITE set_kernel RESET reset_kernel STORED false)
    Q_PROPERTY(Type type READ get_type WRITE set_type RESET reset_type STORED false)
    Q_PROPERTY(float C READ get_C WRITE set_C RESET reset_C STORED false)
    Q_PROPERTY(float gamma READ get_gamma WRITE set_gamma RESET reset_gamma STORED false)
    Q_PROPERTY(QString inputVariable READ get_inputVariable WRITE set_inputVariable RESET reset_inputVariable STORED false)
    Q_PROPERTY(QString outputVariable READ get_outputVariable WRITE set_outputVariable RESET reset_outputVariable STORED false)

public:
    enum Kernel { Linear = CvSVM::LINEAR,
                  Poly = CvSVM::POLY,
                  RBF = CvSVM::RBF,
                  Sigmoid = CvSVM::SIGMOID };

    enum Type { C_SVC = CvSVM::C_SVC,
                NU_SVC = CvSVM::NU_SVC,
                ONE_CLASS = CvSVM::ONE_CLASS,
                EPS_SVR = CvSVM::EPS_SVR,
                NU_SVR = CvSVM::NU_SVR};

private:
    BR_PROPERTY(Kernel, kernel, Linear)
    BR_PROPERTY(Type, type, C_SVC)
    BR_PROPERTY(float, C, -1)
    BR_PROPERTY(float, gamma, -1)
    BR_PROPERTY(QString, inputVariable, "")
    BR_PROPERTY(QString, outputVariable, "")


    SVM svm;
    QHash<QString, int> labelMap;
    QHash<int, QVariant> reverseLookup;

    void train(const TemplateList &_data)
    {
        Mat data = OpenCVUtils::toMat(_data.data());
        Mat lab;
        // If we are doing regression, the input variable should have float values
        if (type == EPS_SVR || type == NU_SVR) {
<<<<<<< HEAD
            lab = OpenCVUtils::toMat(_data.get<float>(inputVariable));
=======
            lab = OpenCVUtils::toMat(File::get<float>(_data, "Subject"));
>>>>>>> f698c063
        }
        // If we are doing classification, we should be dealing with discrete values. Map them
        // and store the mapping data
        else {
            QList<int> dataLabels = _data.indexProperty(inputVariable, labelMap, reverseLookup);
            lab = OpenCVUtils::toMat(dataLabels);
        }
        trainSVM(svm, data, lab, kernel, type, C, gamma);
    }

    void project(const Template &src, Template &dst) const
    {
        dst = src;
        float prediction = svm.predict(src.m().reshape(1, 1));
        if (type == EPS_SVR || type == NU_SVR)
            dst.file.set(outputVariable, prediction);
        else
            dst.file.set(outputVariable, reverseLookup[prediction]);
    }

    void store(QDataStream &stream) const
    {
        storeSVM(svm, stream);
        stream << labelMap << reverseLookup;
    }

    void load(QDataStream &stream)
    {
        loadSVM(svm, stream);
        stream >> labelMap >> reverseLookup;
    }

    void init()
    {
        // Since SVM can do regression or classification, we have to check the problem type before
        // specifying target variable names
        if (inputVariable.isEmpty())
        {
            if (type == EPS_SVR || type == NU_SVR) {
                inputVariable = "Regressor";
                if (outputVariable.isEmpty())
                    outputVariable = "Regressand";
            }
            else
                inputVariable = "Label";
        }
        if (outputVariable.isEmpty())
            outputVariable = inputVariable;
    }
};

BR_REGISTER(Transform, SVMTransform)

/*!
 * \ingroup Distances
 * \brief SVM Regression on template absolute differences.
 * \author Josh Klontz
 */
class SVMDistance : public Distance
{
    Q_OBJECT
    Q_ENUMS(Kernel)
    Q_ENUMS(Type)
    Q_PROPERTY(Kernel kernel READ get_kernel WRITE set_kernel RESET reset_kernel STORED false)
    Q_PROPERTY(Type type READ get_type WRITE set_type RESET reset_type STORED false)
    Q_PROPERTY(QString inputVariable READ get_inputVariable WRITE set_inputVariable RESET reset_inputVariable STORED false)


public:
    enum Kernel { Linear = CvSVM::LINEAR,
                  Poly = CvSVM::POLY,
                  RBF = CvSVM::RBF,
                  Sigmoid = CvSVM::SIGMOID };

    enum Type { C_SVC = CvSVM::C_SVC,
                NU_SVC = CvSVM::NU_SVC,
                ONE_CLASS = CvSVM::ONE_CLASS,
                EPS_SVR = CvSVM::EPS_SVR,
                NU_SVR = CvSVM::NU_SVR};

private:
    BR_PROPERTY(Kernel, kernel, Linear)
    BR_PROPERTY(Type, type, EPS_SVR)
    BR_PROPERTY(QString, inputVariable, "Label")

    SVM svm;

    void train(const TemplateList &src)
    {
        const Mat data = OpenCVUtils::toMat(src.data());
        const QList<int> lab = src.indexProperty(inputVariable);

        const int instances = data.rows * (data.rows+1) / 2;
        Mat deltaData(instances, data.cols, data.type());
        Mat deltaLab(instances, 1, CV_32FC1);
        int index = 0;
        for (int i=0; i<data.rows; i++)
            for (int j=i; j<data.rows; j++) {
                const bool match = lab[i] == lab[j];
                if (!match && (type == ONE_CLASS))
                    continue;
                absdiff(data.row(i), data.row(j), deltaData.row(index));
                deltaLab.at<float>(index, 0) = (match ? 1 : 0);
                index++;
            }
        deltaData = deltaData.rowRange(0, index);
        deltaLab = deltaLab.rowRange(0, index);

        trainSVM(svm, deltaData, deltaLab, kernel, type, -1, -1);
    }

    float compare(const Template &ta, const Template &tb) const
    {
        Mat delta;
        absdiff(ta, tb, delta);
        return svm.predict(delta.reshape(1, 1));
    }

    void store(QDataStream &stream) const
    {
        storeSVM(svm, stream);
    }

    void load(QDataStream &stream)
    {
        loadSVM(svm, stream);
    }
};

BR_REGISTER(Distance, SVMDistance)

} // namespace br

#include "svm.moc"<|MERGE_RESOLUTION|>--- conflicted
+++ resolved
@@ -133,16 +133,13 @@
     {
         Mat data = OpenCVUtils::toMat(_data.data());
         Mat lab;
-        // If we are doing regression, the input variable should have float values
+        // If we are doing regression, the input variable should have float
+	// values
         if (type == EPS_SVR || type == NU_SVR) {
-<<<<<<< HEAD
-            lab = OpenCVUtils::toMat(_data.get<float>(inputVariable));
-=======
-            lab = OpenCVUtils::toMat(File::get<float>(_data, "Subject"));
->>>>>>> f698c063
-        }
-        // If we are doing classification, we should be dealing with discrete values. Map them
-        // and store the mapping data
+            lab = OpenCVUtils::toMat(File::get<float>(_data, inputVariable));
+        }
+        // If we are doing classification, we should be dealing with discrete
+	// values. Map them and store the mapping data
         else {
             QList<int> dataLabels = _data.indexProperty(inputVariable, labelMap, reverseLookup);
             lab = OpenCVUtils::toMat(dataLabels);
