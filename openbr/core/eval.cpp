--- conflicted
+++ resolved
@@ -340,11 +340,7 @@
     qDebug("TAR @ FAR = 0.00001: %.3f",getTAR(operatingPoints, 0.00001));
 
     qDebug("\nRetrieval Rate @ Rank = %d: %.3f", Report_Retrieval, getCMC(firstGenuineReturns, Report_Retrieval));
-<<<<<<< HEAD
-
-=======
-    
->>>>>>> 792edb33
+
     return result;
 }
 
