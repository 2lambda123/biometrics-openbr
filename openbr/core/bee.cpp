/* * * * * * * * * * * * * * * * * * * * * * * * * * * * * * * * * * * * * * *
 * Copyright 2012 The MITRE Corporation                                      *
 *                                                                           *
 * Licensed under the Apache License, Version 2.0 (the "License");           *
 * you may not use this file except in compliance with the License.          *
 * You may obtain a copy of the License at                                   *
 *                                                                           *
 *     http://www.apache.org/licenses/LICENSE-2.0                            *
 *                                                                           *
 * Unless required by applicable law or agreed to in writing, software       *
 * distributed under the License is distributed on an "AS IS" BASIS,         *
 * WITHOUT WARRANTIES OR CONDITIONS OF ANY KIND, either express or implied.  *
 * See the License for the specific language governing permissions and       *
 * limitations under the License.                                            *
 * * * * * * * * * * * * * * * * * * * * * * * * * * * * * * * * * * * * * * */

#include <QFile>
#include <QFileInfo>
#include <QHash>
#include <QMap>
#include <QRegExp>
#ifndef BR_EMBEDDED
#include <QtXml>
#endif // BR_EMBEDDED
#include <algorithm>
#include <limits>
#include <openbr/openbr_plugin.h>

#include "bee.h"
#include "opencvutils.h"
#include "qtutils.h"

using namespace cv;
using namespace br;

/**** BEE ****/
FileList BEE::readSigset(const File &sigset, bool ignoreMetadata)
{
    FileList fileList;

#ifndef BR_EMBEDDED
    QDomDocument doc(sigset.fileName());
    QFile file(sigset.resolved());
    bool success;
    success = file.open(QIODevice::ReadOnly); if (!success) qFatal("Unable to open %s for reading.", qPrintable(sigset));
    success = doc.setContent(&file);

    file.close();

    if (!success) {
        qWarning("Unable to parse %s.", qPrintable(sigset));
        return fileList;
    }

    QDomElement docElem = doc.documentElement();
    if (docElem.nodeName() != "biometric-signature-set")
        return fileList;

    QDomNode subject = docElem.firstChild();
    while (!subject.isNull()) {
        // Looping through subjects
        QDomNode fileNode = subject.firstChild();
        QDomElement d = subject.toElement();
        QString name = d.attribute("name");
        while (!fileNode.isNull()) {
            // Looping through files
            File file("", name);

            QDomElement e = fileNode.toElement();
            QDomNamedNodeMap attributes = e.attributes();
            for (int i=0; i<attributes.length(); i++) {
                const QString key = attributes.item(i).nodeName();
                const QString value = attributes.item(i).nodeValue();
                if      (key == "file-name") file.name = value;
                else if (!ignoreMetadata)    file.set(key, value);
            }

            if (file.name.isEmpty()) qFatal("Missing file-name in %s.", qPrintable(sigset));
            fileList.append(file);

            fileNode = fileNode.nextSibling();
        }
        subject = subject.nextSibling();
    }
#else // BR_EMBEDDED
    (void) sigset;
    (void) ignoreMetadata;
#endif // BR_EMBEDDED

    return fileList;
}

void BEE::writeSigset(const QString &sigset, const br::FileList &files, bool ignoreMetadata)
{
    QStringList lines; lines.reserve(3*files.size()+3);
    lines.append("<?xml version=\"1.0\" encoding=\"UTF-8\"?>");
    lines.append("<biometric-signature-set>");
    foreach (const File &file, files) {
        QStringList metadata;
        if (!ignoreMetadata)
            foreach (const QString &key, file.localKeys()) {
                if ((key == "Index") || (key == "Label")) continue;
                metadata.append(key+"=\""+QtUtils::toString(file.value(key))+"\"");
            }
<<<<<<< HEAD
        lines.append("\t<biometric-signature name=\"" + file.get<QString>("Label") +"\">");
=======
        lines.append("\t<biometric-signature name=\"" + file.get<QString>("Subject",file.fileName()) +"\">");
>>>>>>> 0d7cfeef
        lines.append("\t\t<presentation file-name=\"" + file.name + "\" " + metadata.join(" ") + "/>");
        lines.append("\t</biometric-signature>");
    }
    lines.append("</biometric-signature-set>");
    QtUtils::writeFile(sigset, lines);
}

template <typename T>
Mat readMatrix(const br::File &matrix, QString *targetSigset = NULL, QString *querySigset = NULL)
{
    // Special case matrix construction
    if (matrix == "Identity") {
        int rows = matrix.get<int>("rows", -1);
        int columns = matrix.get<int>("columns", -1);
        const int size = matrix.get<int>("size", -1);
        if (size != -1) {
            if (rows == -1) rows = size;
            if (columns == -1) columns = size;
        }
        const int step = matrix.get<int>("step", 1);
        if (rows    % step != 0) qFatal("Step does not divide rows evenly.");
        if (columns % step != 0) qFatal("Step does not divide columns evenly.");

        if (sizeof(T) == sizeof(BEE::Mask_t)) {
            const bool selfSimilar = matrix.get<bool>("selfSimilar", false);

            Mat m(rows, columns, CV_8UC1);
            m.setTo(BEE::NonMatch);
            for (int i=0; i<std::min(rows, columns); i+=step)
                for (int j=0; j<step; j++)
                    for (int k=0; k<step; k++)
                        m.at<BEE::Mask_t>(i+j,i+k) = ((selfSimilar && (j == k)) ? BEE::DontCare : BEE::Match);
            return m;
        } else if (sizeof(T) == sizeof(BEE::Simmat_t)) {
            Mat m(rows, columns, CV_32FC1);
            m.setTo(0);
            for (int i=0; i<std::min(rows, columns); i+=step)
                for (int j=0; j<step; j++)
                    for (int k=0; k<step; k++)
                        m.at<BEE::Simmat_t>(i+j,i+k) = 1;
            return m;
        }
    }

    QFile file(matrix);
    bool success = file.open(QFile::ReadOnly);
    if (!success) qFatal("Unable to open %s for reading.", qPrintable(matrix.name));

    // Check format
    QByteArray format = file.readLine();
    bool isDistance = (format[0] == 'D');
    if (format[1] != '2') qFatal("Invalid matrix header.");

    // Read sigsets
    if (targetSigset != NULL) *targetSigset = file.readLine().simplified();
    else                      file.readLine();
    if (querySigset != NULL) *querySigset = file.readLine().simplified();
    else                     file.readLine();

    // Get matrix size
    QStringList words = QString(file.readLine()).split(" ");
    int rows = words[1].toInt();
    int cols = words[2].toInt();

    // Get matrix data
    qint64 bytesExpected = (qint64)rows*(qint64)cols*(qint64)sizeof(T);
    Mat m(rows, cols, OpenCVType<T,1>::make());
    if (file.read((char*)m.data, bytesExpected) != bytesExpected)
        qFatal("Invalid matrix size.");
    file.close();

    Mat result;
    if (isDistance ^ matrix.get<bool>("negate", false)) m.convertTo(result, -1, -1);
    else                                                result = m.clone();
    return result;
}

Mat BEE::readSimmat(const br::File &simmat, QString *targetSigset, QString *querySigset)
{
    return readMatrix<Simmat_t>(simmat, targetSigset, querySigset);
}

Mat BEE::readMask(const br::File &mask)
{
    return readMatrix<Mask_t>(mask);
}

template <typename T>
void writeMatrix(const Mat &m, const QString &matrix, const QString &targetSigset, const QString &querySigset)
{
    if (m.type() != OpenCVType<T,1>::make()) qFatal("Invalid matrix type.");

    int elemSize = sizeof(T);
    QString matrixType;
    if      (elemSize == 1) matrixType = "B";
    else if (elemSize == 4) matrixType = "F";
    else                    qFatal("Invalid element size.");

    char buff[4];
    QFile file(matrix);
    QtUtils::touchDir(file);
    bool success = file.open(QFile::WriteOnly); if (!success) qFatal("Unable to open %s for writing.", qPrintable(matrix));
    file.write("S2\n");
    file.write(qPrintable(targetSigset));
    file.write("\n");
    file.write(qPrintable(querySigset));
    file.write("\n");
    file.write("M");
    file.write(qPrintable(matrixType));
    file.write(" ");
    file.write(qPrintable(QString::number(m.rows)));
    file.write(" ");
    file.write(qPrintable(QString::number(m.cols)));
    file.write(" ");
    int endian = 0x12345678;
    memcpy(&buff, &endian, 4);
    file.write(buff, 4);
    file.write("\n");
    file.write((const char*)m.data, m.rows*m.cols*elemSize);
    file.close();
}

void BEE::writeSimmat(const Mat &m, const QString &simmat, const QString &targetSigset, const QString &querySigset)
{
    writeMatrix<Simmat_t>(m, simmat, targetSigset, querySigset);
}

void BEE::writeMask(const Mat &m, const QString &mask, const QString &targetSigset, const QString &querySigset)
{
    writeMatrix<Mask_t>(m, mask, targetSigset, querySigset);
}

void BEE::readMatrixHeader(const QString &matrix, QString *targetSigset, QString *querySigset)
{
    qDebug("Reading %s header.", qPrintable(matrix));
    if (matrix.endsWith("mask")) readMatrix<  Mask_t>(matrix, targetSigset, querySigset);
    else                         readMatrix<Simmat_t>(matrix, targetSigset, querySigset);
}

void BEE::writeMatrixHeader(const QString &matrix, const QString &targetSigset, const QString &querySigset)
{
    qDebug("Writing %s header to %s %s.", qPrintable(matrix), qPrintable(targetSigset), qPrintable(querySigset));
    if (matrix.endsWith("mask")) writeMatrix<  Mask_t>(readMatrix<  Mask_t>(matrix), matrix, targetSigset, querySigset);
    else                         writeMatrix<Simmat_t>(readMatrix<Simmat_t>(matrix), matrix, targetSigset, querySigset);
}

void BEE::makeMask(const QString &targetInput, const QString &queryInput, const QString &mask)
{
    qDebug("Making mask from %s and %s to %s", qPrintable(targetInput), qPrintable(queryInput), qPrintable(mask));
    FileList targets = TemplateList::fromGallery(targetInput).files();
    FileList queries = (queryInput == ".") ? targets : TemplateList::fromGallery(queryInput).files();
    int partitions = targets.first().get<int>("crossValidate");
    if (partitions == 0) writeMask(makeMask(targets, queries), mask, targetInput, queryInput);
    else {
        if (!mask.contains("%1")) qFatal("Mask file name missing partition number place marker (%%1)");
        for (int i=0; i<partitions; i++) {
            writeMask(makeMask(targets, queries, i), mask.arg(i), targetInput, queryInput);
        }
    }
}

cv::Mat BEE::makeMask(const br::FileList &targets, const br::FileList &queries, int partition)
{
    // Direct use of "Label" isn't general, also would prefer to use indexProperty, rather than
    // doing string comparisons (but that isn't implemented yet for FileList) -cao
    QList<QString> targetLabels = File::get<QString>(targets, "Label", "-1");
    QList<QString> queryLabels = File::get<QString>(queries, "Label", "-1");

    QList<int> targetPartitions = targets.crossValidationPartitions();
    QList<int> queryPartitions = queries.crossValidationPartitions();

    Mat mask(queries.size(), targets.size(), CV_8UC1);
    for (int i=0; i<queries.size(); i++) {
        const QString &fileA = queries[i];
        const QString labelA = queryLabels[i];
        const int partitionA = queryPartitions[i];

        for (int j=0; j<targets.size(); j++) {
            const QString &fileB = targets[j];
            const QString labelB = targetLabels[j];
            const int partitionB = targetPartitions[j];

            Mask_t val;
            if      (fileA == fileB)           val = DontCare;
            else if (labelA == "-1")             val = DontCare;
            else if (labelB == "-1")             val = DontCare;
            else if (partitionA != partition)  val = DontCare;
            else if (partitionB == -1)         val = NonMatch;
            else if (partitionB != partition)  val = DontCare;
            else if (partitionA != partitionB) val = DontCare;
            else if (labelA == labelB)         val = Match;
            else                               val = NonMatch;
            mask.at<Mask_t>(i,j) = val;
        }
    }

    return mask;
}

void BEE::combineMasks(const QStringList &inputMasks, const QString &outputMask, const QString &method)
{
    qDebug("Combining %d masks to %s with method %s", inputMasks.size(), qPrintable(outputMask), qPrintable(method));

    bool AND = true;
    if      (method == "And") AND = true;
    else if (method == "Or")  AND = false;
    else                      qFatal("Invalid method.");

    QList<Mat> masks;
    foreach (const QString &inputMask, inputMasks)
        masks.append(readMask(inputMask));
    if (masks.size() < 2) qFatal("Expected at least two masks.");

    const int rows = masks.first().rows;
    const int columns = masks.first().cols;

    Mat combinedMask(rows, columns, CV_8UC1);
    for (int i=0; i<rows; i++) {
        for (int j=0; j<columns; j++) {
            int genuineCount = 0;
            int imposterCount = 0;
            int dontcareCount = 0;
            for (int k=0; k<masks.size(); k++) {
                switch (masks[k].at<Mask_t>(i,j)) {
                  case Match:
                    genuineCount++;
                    break;
                  case NonMatch:
                    imposterCount++;
                    break;
                  case DontCare:
                    dontcareCount++;
                    break;
                }
            }
            if ((genuineCount != 0) && (imposterCount != 0)) qFatal("Comparison is both a genuine and an imposter.");

            Mask_t val;
            if      (genuineCount > 0)  val = Match;
            else if (imposterCount > 0) val = NonMatch;
            else                        val = DontCare;
            if (AND && (dontcareCount > 0)) val = DontCare;
            combinedMask.at<Mask_t>(i,j) = val;
        }
    }

    writeMask(combinedMask, outputMask, "Combined_Targets", "Combined_Queries");
}<|MERGE_RESOLUTION|>--- conflicted
+++ resolved
@@ -102,11 +102,7 @@
                 if ((key == "Index") || (key == "Label")) continue;
                 metadata.append(key+"=\""+QtUtils::toString(file.value(key))+"\"");
             }
-<<<<<<< HEAD
-        lines.append("\t<biometric-signature name=\"" + file.get<QString>("Label") +"\">");
-=======
-        lines.append("\t<biometric-signature name=\"" + file.get<QString>("Subject",file.fileName()) +"\">");
->>>>>>> 0d7cfeef
+        lines.append("\t<biometric-signature name=\"" + file.get<QString>("Label",file.fileName()) +"\">");
         lines.append("\t\t<presentation file-name=\"" + file.name + "\" " + metadata.join(" ") + "/>");
         lines.append("\t</biometric-signature>");
     }
