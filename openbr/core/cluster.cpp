/* * * * * * * * * * * * * * * * * * * * * * * * * * * * * * * * * * * * * * *
 * Copyright 2012 The MITRE Corporation                                      *
 *                                                                           *
 * Licensed under the Apache License, Version 2.0 (the "License");           *
 * you may not use this file except in compliance with the License.          *
 * You may obtain a copy of the License at                                   *
 *                                                                           *
 *     http://www.apache.org/licenses/LICENSE-2.0                            *
 *                                                                           *
 * Unless required by applicable law or agreed to in writing, software       *
 * distributed under the License is distributed on an "AS IS" BASIS,         *
 * WITHOUT WARRANTIES OR CONDITIONS OF ANY KIND, either express or implied.  *
 * See the License for the specific language governing permissions and       *
 * limitations under the License.                                            *
 * * * * * * * * * * * * * * * * * * * * * * * * * * * * * * * * * * * * * * */

#include <QDebug>
#include <QFile>
#include <QHash>
#include <QPair>
#include <QSet>
#include <limits>
#include <openbr/openbr_plugin.h>

#include "openbr/core/bee.h"
#include "openbr/core/cluster.h"

typedef QPair<int,float> Neighbor; // QPair<id,similarity>
typedef QList<Neighbor> Neighbors;
typedef QVector<Neighbors> Neighborhood;

// Compare function used to order neighbors from highest to lowest similarity
static bool compareNeighbors(const Neighbor &a, const Neighbor &b)
{
    if (a.second == b.second)
        return a.first < b.first;
    return a.second > b.second;
}

// Zhu et al. "A Rank-Order Distance based Clustering Algorithm for Face Tagging", CVPR 2011
// Ob(x) in eq. 1, modified to consider 0/1 as ground truth imposter/genuine.
static int indexOf(const Neighbors &neighbors, int i)
{
    for (int j=0; j<neighbors.size(); j++) {
        const Neighbor &neighbor = neighbors[j];
        if (neighbor.first == i) {
            if      (neighbor.second == 0) return neighbors.size()-1;
            else if (neighbor.second == 1) return 0;
            else                           return j;
        }
    }
    return -1;
}

// Zhu et al. "A Rank-Order Distance based Clustering Algorithm for Face Tagging", CVPR 2011
// Corresponds to eq. 1, or D(a,b)
static int asymmetricalROD(const Neighborhood &neighborhood, int a, int b)
{
    int distance = 0;
    foreach (const Neighbor &neighbor, neighborhood[a]) {
        if (neighbor.first == b) break;
        int index = indexOf(neighborhood[b], neighbor.first);
        distance += (index == -1) ? neighborhood[b].size() : index;
    }
    return distance;
}

// Zhu et al. "A Rank-Order Distance based Clustering Algorithm for Face Tagging", CVPR 2011
// Corresponds to eq. 2/4, or D-R(a,b)
float normalizedROD(const Neighborhood &neighborhood, int a, int b)
{
    int indexA = indexOf(neighborhood[b], a);
    int indexB = indexOf(neighborhood[a], b);

    // Default behaviors
    if ((indexA == -1) || (indexB == -1)) return std::numeric_limits<float>::max();
    if ((neighborhood[b][indexA].second == 1) || (neighborhood[a][indexB].second == 1)) return 0;
    if ((neighborhood[b][indexA].second == 0) || (neighborhood[a][indexB].second == 0)) return std::numeric_limits<float>::max();

    int distanceA = asymmetricalROD(neighborhood, a, b);
    int distanceB = asymmetricalROD(neighborhood, b, a);
    return 1.f * (distanceA + distanceB) / std::min(indexA+1, indexB+1);
}

Neighborhood getNeighborhood(const QStringList &simmats)
{
    Neighborhood neighborhood;

    float globalMax = -std::numeric_limits<float>::max();
    float globalMin = std::numeric_limits<float>::max();
    int numGalleries = (int)sqrt((float)simmats.size());
    if (numGalleries*numGalleries != simmats.size())
        qFatal("Incorrect number of similarity matrices.");

    // Process each simmat
    for (int i=0; i<numGalleries; i++) {
        QVector<Neighbors> allNeighbors;

        int currentRows = -1;
        int columnOffset = 0;
        for (int j=0; j<numGalleries; j++) {
            cv::Mat m = BEE::readSimmat(simmats[i*numGalleries+j]);
            if (j==0) {
                currentRows = m.rows;
                allNeighbors.resize(currentRows);
            }
            if (currentRows != m.rows) qFatal("Row count mismatch.");

            // Get data row by row
            for (int k=0; k<m.rows; k++) {
                Neighbors &neighbors = allNeighbors[k];
                neighbors.reserve(neighbors.size() + m.cols);
                for (int l=0; l<m.cols; l++) {
                    float val = m.at<float>(k,l);
                    if ((i==j) && (k==l)) continue; // Skips self-similarity scores

                    if ((val != -std::numeric_limits<float>::infinity()) &&
                        (val != std::numeric_limits<float>::infinity())) {
                        globalMax = std::max(globalMax, val);
                        globalMin = std::min(globalMin, val);
                    }
                    neighbors.append(Neighbor(l+columnOffset, val));
                }
            }

            columnOffset += m.cols;
        }

        // Keep the top matches
        for (int j=0; j<allNeighbors.size(); j++) {
            Neighbors &val = allNeighbors[j];
            const int cutoff = 20; // Somewhat arbitrary number of neighbors to keep
            int keep = std::min(cutoff, val.size());
            std::partial_sort(val.begin(), val.begin()+keep, val.end(), compareNeighbors);
            neighborhood.append((Neighbors)val.mid(0, keep));
        }
    }

    // Normalize scores
    for (int i=0; i<neighborhood.size(); i++) {
        Neighbors &neighbors = neighborhood[i];
        for (int j=0; j<neighbors.size(); j++) {
            Neighbor &neighbor = neighbors[j];
            if (neighbor.second == -std::numeric_limits<float>::infinity())
                neighbor.second = 0;
            else if (neighbor.second == std::numeric_limits<float>::infinity())
                neighbor.second = 1;
            else
                neighbor.second = (neighbor.second - globalMin) / (globalMax - globalMin);
        }
    }

    return neighborhood;
}

// Zhu et al. "A Rank-Order Distance based Clustering Algorithm for Face Tagging", CVPR 2011
br::Clusters br::ClusterGallery(const QStringList &simmats, float aggressiveness, const QString &csv)
{
    qDebug("Clustering %d simmat(s)", simmats.size());

    // Read in gallery parts, keeping top neighbors of each template
    Neighborhood neighborhood = getNeighborhood(simmats);
    const int cutoff = neighborhood.first().size();
    const float threshold = 3*cutoff/4 * aggressiveness/5;

    // Initialize clusters
    Clusters clusters(neighborhood.size());
    for (int i=0; i<neighborhood.size(); i++)
        clusters[i].append(i);

    bool done = false;
    while (!done) {
        // nextClusterIds[i] = j means that cluster i is set to merge into cluster j
        QVector<int> nextClusterIDs(neighborhood.size());
        for (int i=0; i<neighborhood.size(); i++) nextClusterIDs[i] = i;

        // For each cluster
        for (int clusterID=0; clusterID<neighborhood.size(); clusterID++) {
            const Neighbors &neighbors = neighborhood[clusterID];
            int nextClusterID = nextClusterIDs[clusterID];

            // Check its neighbors
            foreach (const Neighbor &neighbor, neighbors) {
                int neighborID = neighbor.first;
                int nextNeighborID = nextClusterIDs[neighborID];

                // Don't bother if they have already merged
                if (nextNeighborID == nextClusterID) continue;

                // Flag for merge if similar enough
                if (normalizedROD(neighborhood, clusterID, neighborID) < threshold) {
                    if (nextClusterID < nextNeighborID) nextClusterIDs[neighborID] = nextClusterID;
                    else                                nextClusterIDs[clusterID] = nextNeighborID;
                }
            }
        }

        // Transitive merge
        for (int i=0; i<neighborhood.size(); i++) {
            int nextClusterID = i;
            while (nextClusterID != nextClusterIDs[nextClusterID]) {
                assert(nextClusterIDs[nextClusterID] < nextClusterID);
                nextClusterID = nextClusterIDs[nextClusterID];
            }
            nextClusterIDs[i] = nextClusterID;
        }

        // Construct new clusters
        QHash<int, int> clusterIDLUT;
        QList<int> allClusterIDs = QSet<int>::fromList(nextClusterIDs.toList()).values();
        for (int i=0; i<neighborhood.size(); i++)
            clusterIDLUT[i] = allClusterIDs.indexOf(nextClusterIDs[i]);

        Clusters newClusters(allClusterIDs.size());
        Neighborhood newNeighborhood(allClusterIDs.size());

        for (int i=0; i<neighborhood.size(); i++) {
            int newID = clusterIDLUT[i];
            newClusters[newID].append(clusters[i]);
            newNeighborhood[newID].append(neighborhood[i]);
        }

        // Update indices and trim
        for (int i=0; i<newNeighborhood.size(); i++) {
            Neighbors &neighbors = newNeighborhood[i];
            int size = qMin(neighbors.size(),cutoff);
            std::partial_sort(neighbors.begin(), neighbors.begin()+size, neighbors.end(), compareNeighbors);
            for (int j=0; j<size; j++)
                neighbors[j].first = clusterIDLUT[j];
            neighbors = neighbors.mid(0, cutoff);
        }

        // Update results
        done = true; //(newClusters.size() >= clusters.size());
        clusters = newClusters;
        neighborhood = newNeighborhood;
    }

    // Save clusters
    if (!csv.isEmpty())
        WriteClusters(clusters, csv);
    return clusters;
}

// Santo Fortunato "Community detection in graphs", Physics Reports 486 (2010)
// wI or wII metric (page 148)
float wallaceMetric(const br::Clusters &clusters, const QVector<int> &indices)
{
    int matches = 0;
    int total = 0;
    foreach (const QList<int> &cluster, clusters) {
        for (int i=0; i<cluster.size(); i++) {
            for (int j=i+1; j<cluster.size(); j++) {
                total++;
                if (indices[cluster[i]] == indices[cluster[j]])
                    matches++;
            }
        }
    }
    return (float)matches/(float)total;
}

// Santo Fortunato "Community detection in graphs", Physics Reports 486 (2010)
// Jaccard index (page 149)
float jaccardIndex(const QVector<int> &indicesA, const QVector<int> &indicesB)
{
    int a[2][2] = {{0,0},{0,0}};
    for (int i=0; i<indicesA.size()-1; i++)
        for (int j=i+1; j<indicesA.size(); j++)
            a[indicesA[i] == indicesA[j] ? 1 : 0][indicesB[i] == indicesB[j] ? 1 : 0]++;

    return float(a[1][1]) / (a[0][1] + a[1][0] + a[1][1]);
}

// Evaluates clustering algorithms based on metrics described in
// Santo Fortunato "Community detection in graphs", Physics Reports 486 (2010)
void br::EvalClustering(const QString &csv, const QString &input)
{
    qDebug("Evaluating %s against %s", qPrintable(csv), qPrintable(input));

    // We assume clustering algorithms store assigned cluster labels as integers (since the clusters are
<<<<<<< HEAD
    // not named). Direct use of ClusterID is not general -cao
    QList<int> labels = TemplateList::fromGallery(input).files().get<int>("ClusterID");
=======
    // not named).
    QList<int> labels = File::get<int>(TemplateList::fromGallery(input), "Subject");
>>>>>>> f698c063

    QHash<int, int> labelToIndex;
    int nClusters = 0;
    for (int i=0; i<labels.size(); i++) {
        const float &label = labels[i];
        if (!labelToIndex.contains(label))
            labelToIndex[label] = nClusters++;
    }

    Clusters truthClusters; truthClusters.reserve(nClusters);
    for (int i=0; i<nClusters; i++)
        truthClusters.append(QList<int>());

    QVector<int> truthIndices(labels.size());
    for (int i=0; i<labels.size(); i++) {
        truthIndices[i] = labelToIndex[labels[i]];
        truthClusters[labelToIndex[labels[i]]].append(i);
    }

    Clusters testClusters = ReadClusters(csv);

    QVector<int> testIndices(labels.size());
    for (int i=0; i<testClusters.size(); i++)
        for (int j=0; j<testClusters[i].size(); j++)
            testIndices[testClusters[i][j]] = i;

    // At this point the following 4 things are defined:
    // truthClusters - list of clusters of template_ids based on subject_ids
    // truthIndices - template_id to cluster_id based on sigset subject_ids
    // testClusters - list of clusters of template_ids based on csv input
    // testIndices - template_id to cluster_id based on testClusters

    float wI = wallaceMetric(truthClusters, testIndices);
    float wII = wallaceMetric(testClusters, truthIndices);
    float jaccard = jaccardIndex(testIndices, truthIndices);
    qDebug("Recall: %f  Precision: %f  F-score: %f  Jaccard index: %f", wI, wII, sqrt(wI*wII), jaccard);
}

br::Clusters br::ReadClusters(const QString &csv)
{
    Clusters clusters;
    QFile file(csv);
    bool success = file.open(QFile::ReadOnly);
    if (!success) qFatal("Failed to open %s for reading.", qPrintable(csv));
    QStringList lines = QString(file.readAll()).split("\n");
    file.close();

    foreach (const QString &line, lines) {
        Cluster cluster;
        QStringList ids = line.trimmed().split(",", QString::SkipEmptyParts);
        foreach (const QString &id, ids) {
            bool ok;
            cluster.append(id.toInt(&ok));
            if (!ok) qFatal("Non-interger id.");
        }
        clusters.append(cluster);
    }
    return clusters;
}

void br::WriteClusters(const Clusters &clusters, const QString &csv)
{
    QFile file(csv);
    bool success = file.open(QFile::WriteOnly);
    if (!success) qFatal("Failed to open %s for writing.", qPrintable(csv));

    foreach (Cluster cluster, clusters) {
        if (cluster.empty()) continue;

        qSort(cluster);
        QStringList ids;
        foreach (int id, cluster)
            ids.append(QString::number(id));
        file.write(qPrintable(ids.join(",")+"\n"));
    }
    file.close();
}
<|MERGE_RESOLUTION|>--- conflicted
+++ resolved
@@ -1,365 +1,360 @@
-/* * * * * * * * * * * * * * * * * * * * * * * * * * * * * * * * * * * * * * *
- * Copyright 2012 The MITRE Corporation                                      *
- *                                                                           *
- * Licensed under the Apache License, Version 2.0 (the "License");           *
- * you may not use this file except in compliance with the License.          *
- * You may obtain a copy of the License at                                   *
- *                                                                           *
- *     http://www.apache.org/licenses/LICENSE-2.0                            *
- *                                                                           *
- * Unless required by applicable law or agreed to in writing, software       *
- * distributed under the License is distributed on an "AS IS" BASIS,         *
- * WITHOUT WARRANTIES OR CONDITIONS OF ANY KIND, either express or implied.  *
- * See the License for the specific language governing permissions and       *
- * limitations under the License.                                            *
- * * * * * * * * * * * * * * * * * * * * * * * * * * * * * * * * * * * * * * */
-
-#include <QDebug>
-#include <QFile>
-#include <QHash>
-#include <QPair>
-#include <QSet>
-#include <limits>
-#include <openbr/openbr_plugin.h>
-
-#include "openbr/core/bee.h"
-#include "openbr/core/cluster.h"
-
-typedef QPair<int,float> Neighbor; // QPair<id,similarity>
-typedef QList<Neighbor> Neighbors;
-typedef QVector<Neighbors> Neighborhood;
-
-// Compare function used to order neighbors from highest to lowest similarity
-static bool compareNeighbors(const Neighbor &a, const Neighbor &b)
-{
-    if (a.second == b.second)
-        return a.first < b.first;
-    return a.second > b.second;
-}
-
-// Zhu et al. "A Rank-Order Distance based Clustering Algorithm for Face Tagging", CVPR 2011
-// Ob(x) in eq. 1, modified to consider 0/1 as ground truth imposter/genuine.
-static int indexOf(const Neighbors &neighbors, int i)
-{
-    for (int j=0; j<neighbors.size(); j++) {
-        const Neighbor &neighbor = neighbors[j];
-        if (neighbor.first == i) {
-            if      (neighbor.second == 0) return neighbors.size()-1;
-            else if (neighbor.second == 1) return 0;
-            else                           return j;
-        }
-    }
-    return -1;
-}
-
-// Zhu et al. "A Rank-Order Distance based Clustering Algorithm for Face Tagging", CVPR 2011
-// Corresponds to eq. 1, or D(a,b)
-static int asymmetricalROD(const Neighborhood &neighborhood, int a, int b)
-{
-    int distance = 0;
-    foreach (const Neighbor &neighbor, neighborhood[a]) {
-        if (neighbor.first == b) break;
-        int index = indexOf(neighborhood[b], neighbor.first);
-        distance += (index == -1) ? neighborhood[b].size() : index;
-    }
-    return distance;
-}
-
-// Zhu et al. "A Rank-Order Distance based Clustering Algorithm for Face Tagging", CVPR 2011
-// Corresponds to eq. 2/4, or D-R(a,b)
-float normalizedROD(const Neighborhood &neighborhood, int a, int b)
-{
-    int indexA = indexOf(neighborhood[b], a);
-    int indexB = indexOf(neighborhood[a], b);
-
-    // Default behaviors
-    if ((indexA == -1) || (indexB == -1)) return std::numeric_limits<float>::max();
-    if ((neighborhood[b][indexA].second == 1) || (neighborhood[a][indexB].second == 1)) return 0;
-    if ((neighborhood[b][indexA].second == 0) || (neighborhood[a][indexB].second == 0)) return std::numeric_limits<float>::max();
-
-    int distanceA = asymmetricalROD(neighborhood, a, b);
-    int distanceB = asymmetricalROD(neighborhood, b, a);
-    return 1.f * (distanceA + distanceB) / std::min(indexA+1, indexB+1);
-}
-
-Neighborhood getNeighborhood(const QStringList &simmats)
-{
-    Neighborhood neighborhood;
-
-    float globalMax = -std::numeric_limits<float>::max();
-    float globalMin = std::numeric_limits<float>::max();
-    int numGalleries = (int)sqrt((float)simmats.size());
-    if (numGalleries*numGalleries != simmats.size())
-        qFatal("Incorrect number of similarity matrices.");
-
-    // Process each simmat
-    for (int i=0; i<numGalleries; i++) {
-        QVector<Neighbors> allNeighbors;
-
-        int currentRows = -1;
-        int columnOffset = 0;
-        for (int j=0; j<numGalleries; j++) {
-            cv::Mat m = BEE::readSimmat(simmats[i*numGalleries+j]);
-            if (j==0) {
-                currentRows = m.rows;
-                allNeighbors.resize(currentRows);
-            }
-            if (currentRows != m.rows) qFatal("Row count mismatch.");
-
-            // Get data row by row
-            for (int k=0; k<m.rows; k++) {
-                Neighbors &neighbors = allNeighbors[k];
-                neighbors.reserve(neighbors.size() + m.cols);
-                for (int l=0; l<m.cols; l++) {
-                    float val = m.at<float>(k,l);
-                    if ((i==j) && (k==l)) continue; // Skips self-similarity scores
-
-                    if ((val != -std::numeric_limits<float>::infinity()) &&
-                        (val != std::numeric_limits<float>::infinity())) {
-                        globalMax = std::max(globalMax, val);
-                        globalMin = std::min(globalMin, val);
-                    }
-                    neighbors.append(Neighbor(l+columnOffset, val));
-                }
-            }
-
-            columnOffset += m.cols;
-        }
-
-        // Keep the top matches
-        for (int j=0; j<allNeighbors.size(); j++) {
-            Neighbors &val = allNeighbors[j];
-            const int cutoff = 20; // Somewhat arbitrary number of neighbors to keep
-            int keep = std::min(cutoff, val.size());
-            std::partial_sort(val.begin(), val.begin()+keep, val.end(), compareNeighbors);
-            neighborhood.append((Neighbors)val.mid(0, keep));
-        }
-    }
-
-    // Normalize scores
-    for (int i=0; i<neighborhood.size(); i++) {
-        Neighbors &neighbors = neighborhood[i];
-        for (int j=0; j<neighbors.size(); j++) {
-            Neighbor &neighbor = neighbors[j];
-            if (neighbor.second == -std::numeric_limits<float>::infinity())
-                neighbor.second = 0;
-            else if (neighbor.second == std::numeric_limits<float>::infinity())
-                neighbor.second = 1;
-            else
-                neighbor.second = (neighbor.second - globalMin) / (globalMax - globalMin);
-        }
-    }
-
-    return neighborhood;
-}
-
-// Zhu et al. "A Rank-Order Distance based Clustering Algorithm for Face Tagging", CVPR 2011
-br::Clusters br::ClusterGallery(const QStringList &simmats, float aggressiveness, const QString &csv)
-{
-    qDebug("Clustering %d simmat(s)", simmats.size());
-
-    // Read in gallery parts, keeping top neighbors of each template
-    Neighborhood neighborhood = getNeighborhood(simmats);
-    const int cutoff = neighborhood.first().size();
-    const float threshold = 3*cutoff/4 * aggressiveness/5;
-
-    // Initialize clusters
-    Clusters clusters(neighborhood.size());
-    for (int i=0; i<neighborhood.size(); i++)
-        clusters[i].append(i);
-
-    bool done = false;
-    while (!done) {
-        // nextClusterIds[i] = j means that cluster i is set to merge into cluster j
-        QVector<int> nextClusterIDs(neighborhood.size());
-        for (int i=0; i<neighborhood.size(); i++) nextClusterIDs[i] = i;
-
-        // For each cluster
-        for (int clusterID=0; clusterID<neighborhood.size(); clusterID++) {
-            const Neighbors &neighbors = neighborhood[clusterID];
-            int nextClusterID = nextClusterIDs[clusterID];
-
-            // Check its neighbors
-            foreach (const Neighbor &neighbor, neighbors) {
-                int neighborID = neighbor.first;
-                int nextNeighborID = nextClusterIDs[neighborID];
-
-                // Don't bother if they have already merged
-                if (nextNeighborID == nextClusterID) continue;
-
-                // Flag for merge if similar enough
-                if (normalizedROD(neighborhood, clusterID, neighborID) < threshold) {
-                    if (nextClusterID < nextNeighborID) nextClusterIDs[neighborID] = nextClusterID;
-                    else                                nextClusterIDs[clusterID] = nextNeighborID;
-                }
-            }
-        }
-
-        // Transitive merge
-        for (int i=0; i<neighborhood.size(); i++) {
-            int nextClusterID = i;
-            while (nextClusterID != nextClusterIDs[nextClusterID]) {
-                assert(nextClusterIDs[nextClusterID] < nextClusterID);
-                nextClusterID = nextClusterIDs[nextClusterID];
-            }
-            nextClusterIDs[i] = nextClusterID;
-        }
-
-        // Construct new clusters
-        QHash<int, int> clusterIDLUT;
-        QList<int> allClusterIDs = QSet<int>::fromList(nextClusterIDs.toList()).values();
-        for (int i=0; i<neighborhood.size(); i++)
-            clusterIDLUT[i] = allClusterIDs.indexOf(nextClusterIDs[i]);
-
-        Clusters newClusters(allClusterIDs.size());
-        Neighborhood newNeighborhood(allClusterIDs.size());
-
-        for (int i=0; i<neighborhood.size(); i++) {
-            int newID = clusterIDLUT[i];
-            newClusters[newID].append(clusters[i]);
-            newNeighborhood[newID].append(neighborhood[i]);
-        }
-
-        // Update indices and trim
-        for (int i=0; i<newNeighborhood.size(); i++) {
-            Neighbors &neighbors = newNeighborhood[i];
-            int size = qMin(neighbors.size(),cutoff);
-            std::partial_sort(neighbors.begin(), neighbors.begin()+size, neighbors.end(), compareNeighbors);
-            for (int j=0; j<size; j++)
-                neighbors[j].first = clusterIDLUT[j];
-            neighbors = neighbors.mid(0, cutoff);
-        }
-
-        // Update results
-        done = true; //(newClusters.size() >= clusters.size());
-        clusters = newClusters;
-        neighborhood = newNeighborhood;
-    }
-
-    // Save clusters
-    if (!csv.isEmpty())
-        WriteClusters(clusters, csv);
-    return clusters;
-}
-
-// Santo Fortunato "Community detection in graphs", Physics Reports 486 (2010)
-// wI or wII metric (page 148)
-float wallaceMetric(const br::Clusters &clusters, const QVector<int> &indices)
-{
-    int matches = 0;
-    int total = 0;
-    foreach (const QList<int> &cluster, clusters) {
-        for (int i=0; i<cluster.size(); i++) {
-            for (int j=i+1; j<cluster.size(); j++) {
-                total++;
-                if (indices[cluster[i]] == indices[cluster[j]])
-                    matches++;
-            }
-        }
-    }
-    return (float)matches/(float)total;
-}
-
-// Santo Fortunato "Community detection in graphs", Physics Reports 486 (2010)
-// Jaccard index (page 149)
-float jaccardIndex(const QVector<int> &indicesA, const QVector<int> &indicesB)
-{
-    int a[2][2] = {{0,0},{0,0}};
-    for (int i=0; i<indicesA.size()-1; i++)
-        for (int j=i+1; j<indicesA.size(); j++)
-            a[indicesA[i] == indicesA[j] ? 1 : 0][indicesB[i] == indicesB[j] ? 1 : 0]++;
-
-    return float(a[1][1]) / (a[0][1] + a[1][0] + a[1][1]);
-}
-
-// Evaluates clustering algorithms based on metrics described in
-// Santo Fortunato "Community detection in graphs", Physics Reports 486 (2010)
-void br::EvalClustering(const QString &csv, const QString &input)
-{
-    qDebug("Evaluating %s against %s", qPrintable(csv), qPrintable(input));
-
-    // We assume clustering algorithms store assigned cluster labels as integers (since the clusters are
-<<<<<<< HEAD
-    // not named). Direct use of ClusterID is not general -cao
-    QList<int> labels = TemplateList::fromGallery(input).files().get<int>("ClusterID");
-=======
-    // not named).
-    QList<int> labels = File::get<int>(TemplateList::fromGallery(input), "Subject");
->>>>>>> f698c063
-
-    QHash<int, int> labelToIndex;
-    int nClusters = 0;
-    for (int i=0; i<labels.size(); i++) {
-        const float &label = labels[i];
-        if (!labelToIndex.contains(label))
-            labelToIndex[label] = nClusters++;
-    }
-
-    Clusters truthClusters; truthClusters.reserve(nClusters);
-    for (int i=0; i<nClusters; i++)
-        truthClusters.append(QList<int>());
-
-    QVector<int> truthIndices(labels.size());
-    for (int i=0; i<labels.size(); i++) {
-        truthIndices[i] = labelToIndex[labels[i]];
-        truthClusters[labelToIndex[labels[i]]].append(i);
-    }
-
-    Clusters testClusters = ReadClusters(csv);
-
-    QVector<int> testIndices(labels.size());
-    for (int i=0; i<testClusters.size(); i++)
-        for (int j=0; j<testClusters[i].size(); j++)
-            testIndices[testClusters[i][j]] = i;
-
-    // At this point the following 4 things are defined:
-    // truthClusters - list of clusters of template_ids based on subject_ids
-    // truthIndices - template_id to cluster_id based on sigset subject_ids
-    // testClusters - list of clusters of template_ids based on csv input
-    // testIndices - template_id to cluster_id based on testClusters
-
-    float wI = wallaceMetric(truthClusters, testIndices);
-    float wII = wallaceMetric(testClusters, truthIndices);
-    float jaccard = jaccardIndex(testIndices, truthIndices);
-    qDebug("Recall: %f  Precision: %f  F-score: %f  Jaccard index: %f", wI, wII, sqrt(wI*wII), jaccard);
-}
-
-br::Clusters br::ReadClusters(const QString &csv)
-{
-    Clusters clusters;
-    QFile file(csv);
-    bool success = file.open(QFile::ReadOnly);
-    if (!success) qFatal("Failed to open %s for reading.", qPrintable(csv));
-    QStringList lines = QString(file.readAll()).split("\n");
-    file.close();
-
-    foreach (const QString &line, lines) {
-        Cluster cluster;
-        QStringList ids = line.trimmed().split(",", QString::SkipEmptyParts);
-        foreach (const QString &id, ids) {
-            bool ok;
-            cluster.append(id.toInt(&ok));
-            if (!ok) qFatal("Non-interger id.");
-        }
-        clusters.append(cluster);
-    }
-    return clusters;
-}
-
-void br::WriteClusters(const Clusters &clusters, const QString &csv)
-{
-    QFile file(csv);
-    bool success = file.open(QFile::WriteOnly);
-    if (!success) qFatal("Failed to open %s for writing.", qPrintable(csv));
-
-    foreach (Cluster cluster, clusters) {
-        if (cluster.empty()) continue;
-
-        qSort(cluster);
-        QStringList ids;
-        foreach (int id, cluster)
-            ids.append(QString::number(id));
-        file.write(qPrintable(ids.join(",")+"\n"));
-    }
-    file.close();
-}
+/* * * * * * * * * * * * * * * * * * * * * * * * * * * * * * * * * * * * * * *
+ * Copyright 2012 The MITRE Corporation                                      *
+ *                                                                           *
+ * Licensed under the Apache License, Version 2.0 (the "License");           *
+ * you may not use this file except in compliance with the License.          *
+ * You may obtain a copy of the License at                                   *
+ *                                                                           *
+ *     http://www.apache.org/licenses/LICENSE-2.0                            *
+ *                                                                           *
+ * Unless required by applicable law or agreed to in writing, software       *
+ * distributed under the License is distributed on an "AS IS" BASIS,         *
+ * WITHOUT WARRANTIES OR CONDITIONS OF ANY KIND, either express or implied.  *
+ * See the License for the specific language governing permissions and       *
+ * limitations under the License.                                            *
+ * * * * * * * * * * * * * * * * * * * * * * * * * * * * * * * * * * * * * * */
+
+#include <QDebug>
+#include <QFile>
+#include <QHash>
+#include <QPair>
+#include <QSet>
+#include <limits>
+#include <openbr/openbr_plugin.h>
+
+#include "openbr/core/bee.h"
+#include "openbr/core/cluster.h"
+
+typedef QPair<int,float> Neighbor; // QPair<id,similarity>
+typedef QList<Neighbor> Neighbors;
+typedef QVector<Neighbors> Neighborhood;
+
+// Compare function used to order neighbors from highest to lowest similarity
+static bool compareNeighbors(const Neighbor &a, const Neighbor &b)
+{
+    if (a.second == b.second)
+        return a.first < b.first;
+    return a.second > b.second;
+}
+
+// Zhu et al. "A Rank-Order Distance based Clustering Algorithm for Face Tagging", CVPR 2011
+// Ob(x) in eq. 1, modified to consider 0/1 as ground truth imposter/genuine.
+static int indexOf(const Neighbors &neighbors, int i)
+{
+    for (int j=0; j<neighbors.size(); j++) {
+        const Neighbor &neighbor = neighbors[j];
+        if (neighbor.first == i) {
+            if      (neighbor.second == 0) return neighbors.size()-1;
+            else if (neighbor.second == 1) return 0;
+            else                           return j;
+        }
+    }
+    return -1;
+}
+
+// Zhu et al. "A Rank-Order Distance based Clustering Algorithm for Face Tagging", CVPR 2011
+// Corresponds to eq. 1, or D(a,b)
+static int asymmetricalROD(const Neighborhood &neighborhood, int a, int b)
+{
+    int distance = 0;
+    foreach (const Neighbor &neighbor, neighborhood[a]) {
+        if (neighbor.first == b) break;
+        int index = indexOf(neighborhood[b], neighbor.first);
+        distance += (index == -1) ? neighborhood[b].size() : index;
+    }
+    return distance;
+}
+
+// Zhu et al. "A Rank-Order Distance based Clustering Algorithm for Face Tagging", CVPR 2011
+// Corresponds to eq. 2/4, or D-R(a,b)
+float normalizedROD(const Neighborhood &neighborhood, int a, int b)
+{
+    int indexA = indexOf(neighborhood[b], a);
+    int indexB = indexOf(neighborhood[a], b);
+
+    // Default behaviors
+    if ((indexA == -1) || (indexB == -1)) return std::numeric_limits<float>::max();
+    if ((neighborhood[b][indexA].second == 1) || (neighborhood[a][indexB].second == 1)) return 0;
+    if ((neighborhood[b][indexA].second == 0) || (neighborhood[a][indexB].second == 0)) return std::numeric_limits<float>::max();
+
+    int distanceA = asymmetricalROD(neighborhood, a, b);
+    int distanceB = asymmetricalROD(neighborhood, b, a);
+    return 1.f * (distanceA + distanceB) / std::min(indexA+1, indexB+1);
+}
+
+Neighborhood getNeighborhood(const QStringList &simmats)
+{
+    Neighborhood neighborhood;
+
+    float globalMax = -std::numeric_limits<float>::max();
+    float globalMin = std::numeric_limits<float>::max();
+    int numGalleries = (int)sqrt((float)simmats.size());
+    if (numGalleries*numGalleries != simmats.size())
+        qFatal("Incorrect number of similarity matrices.");
+
+    // Process each simmat
+    for (int i=0; i<numGalleries; i++) {
+        QVector<Neighbors> allNeighbors;
+
+        int currentRows = -1;
+        int columnOffset = 0;
+        for (int j=0; j<numGalleries; j++) {
+            cv::Mat m = BEE::readSimmat(simmats[i*numGalleries+j]);
+            if (j==0) {
+                currentRows = m.rows;
+                allNeighbors.resize(currentRows);
+            }
+            if (currentRows != m.rows) qFatal("Row count mismatch.");
+
+            // Get data row by row
+            for (int k=0; k<m.rows; k++) {
+                Neighbors &neighbors = allNeighbors[k];
+                neighbors.reserve(neighbors.size() + m.cols);
+                for (int l=0; l<m.cols; l++) {
+                    float val = m.at<float>(k,l);
+                    if ((i==j) && (k==l)) continue; // Skips self-similarity scores
+
+                    if ((val != -std::numeric_limits<float>::infinity()) &&
+                        (val != std::numeric_limits<float>::infinity())) {
+                        globalMax = std::max(globalMax, val);
+                        globalMin = std::min(globalMin, val);
+                    }
+                    neighbors.append(Neighbor(l+columnOffset, val));
+                }
+            }
+
+            columnOffset += m.cols;
+        }
+
+        // Keep the top matches
+        for (int j=0; j<allNeighbors.size(); j++) {
+            Neighbors &val = allNeighbors[j];
+            const int cutoff = 20; // Somewhat arbitrary number of neighbors to keep
+            int keep = std::min(cutoff, val.size());
+            std::partial_sort(val.begin(), val.begin()+keep, val.end(), compareNeighbors);
+            neighborhood.append((Neighbors)val.mid(0, keep));
+        }
+    }
+
+    // Normalize scores
+    for (int i=0; i<neighborhood.size(); i++) {
+        Neighbors &neighbors = neighborhood[i];
+        for (int j=0; j<neighbors.size(); j++) {
+            Neighbor &neighbor = neighbors[j];
+            if (neighbor.second == -std::numeric_limits<float>::infinity())
+                neighbor.second = 0;
+            else if (neighbor.second == std::numeric_limits<float>::infinity())
+                neighbor.second = 1;
+            else
+                neighbor.second = (neighbor.second - globalMin) / (globalMax - globalMin);
+        }
+    }
+
+    return neighborhood;
+}
+
+// Zhu et al. "A Rank-Order Distance based Clustering Algorithm for Face Tagging", CVPR 2011
+br::Clusters br::ClusterGallery(const QStringList &simmats, float aggressiveness, const QString &csv)
+{
+    qDebug("Clustering %d simmat(s)", simmats.size());
+
+    // Read in gallery parts, keeping top neighbors of each template
+    Neighborhood neighborhood = getNeighborhood(simmats);
+    const int cutoff = neighborhood.first().size();
+    const float threshold = 3*cutoff/4 * aggressiveness/5;
+
+    // Initialize clusters
+    Clusters clusters(neighborhood.size());
+    for (int i=0; i<neighborhood.size(); i++)
+        clusters[i].append(i);
+
+    bool done = false;
+    while (!done) {
+        // nextClusterIds[i] = j means that cluster i is set to merge into cluster j
+        QVector<int> nextClusterIDs(neighborhood.size());
+        for (int i=0; i<neighborhood.size(); i++) nextClusterIDs[i] = i;
+
+        // For each cluster
+        for (int clusterID=0; clusterID<neighborhood.size(); clusterID++) {
+            const Neighbors &neighbors = neighborhood[clusterID];
+            int nextClusterID = nextClusterIDs[clusterID];
+
+            // Check its neighbors
+            foreach (const Neighbor &neighbor, neighbors) {
+                int neighborID = neighbor.first;
+                int nextNeighborID = nextClusterIDs[neighborID];
+
+                // Don't bother if they have already merged
+                if (nextNeighborID == nextClusterID) continue;
+
+                // Flag for merge if similar enough
+                if (normalizedROD(neighborhood, clusterID, neighborID) < threshold) {
+                    if (nextClusterID < nextNeighborID) nextClusterIDs[neighborID] = nextClusterID;
+                    else                                nextClusterIDs[clusterID] = nextNeighborID;
+                }
+            }
+        }
+
+        // Transitive merge
+        for (int i=0; i<neighborhood.size(); i++) {
+            int nextClusterID = i;
+            while (nextClusterID != nextClusterIDs[nextClusterID]) {
+                assert(nextClusterIDs[nextClusterID] < nextClusterID);
+                nextClusterID = nextClusterIDs[nextClusterID];
+            }
+            nextClusterIDs[i] = nextClusterID;
+        }
+
+        // Construct new clusters
+        QHash<int, int> clusterIDLUT;
+        QList<int> allClusterIDs = QSet<int>::fromList(nextClusterIDs.toList()).values();
+        for (int i=0; i<neighborhood.size(); i++)
+            clusterIDLUT[i] = allClusterIDs.indexOf(nextClusterIDs[i]);
+
+        Clusters newClusters(allClusterIDs.size());
+        Neighborhood newNeighborhood(allClusterIDs.size());
+
+        for (int i=0; i<neighborhood.size(); i++) {
+            int newID = clusterIDLUT[i];
+            newClusters[newID].append(clusters[i]);
+            newNeighborhood[newID].append(neighborhood[i]);
+        }
+
+        // Update indices and trim
+        for (int i=0; i<newNeighborhood.size(); i++) {
+            Neighbors &neighbors = newNeighborhood[i];
+            int size = qMin(neighbors.size(),cutoff);
+            std::partial_sort(neighbors.begin(), neighbors.begin()+size, neighbors.end(), compareNeighbors);
+            for (int j=0; j<size; j++)
+                neighbors[j].first = clusterIDLUT[j];
+            neighbors = neighbors.mid(0, cutoff);
+        }
+
+        // Update results
+        done = true; //(newClusters.size() >= clusters.size());
+        clusters = newClusters;
+        neighborhood = newNeighborhood;
+    }
+
+    // Save clusters
+    if (!csv.isEmpty())
+        WriteClusters(clusters, csv);
+    return clusters;
+}
+
+// Santo Fortunato "Community detection in graphs", Physics Reports 486 (2010)
+// wI or wII metric (page 148)
+float wallaceMetric(const br::Clusters &clusters, const QVector<int> &indices)
+{
+    int matches = 0;
+    int total = 0;
+    foreach (const QList<int> &cluster, clusters) {
+        for (int i=0; i<cluster.size(); i++) {
+            for (int j=i+1; j<cluster.size(); j++) {
+                total++;
+                if (indices[cluster[i]] == indices[cluster[j]])
+                    matches++;
+            }
+        }
+    }
+    return (float)matches/(float)total;
+}
+
+// Santo Fortunato "Community detection in graphs", Physics Reports 486 (2010)
+// Jaccard index (page 149)
+float jaccardIndex(const QVector<int> &indicesA, const QVector<int> &indicesB)
+{
+    int a[2][2] = {{0,0},{0,0}};
+    for (int i=0; i<indicesA.size()-1; i++)
+        for (int j=i+1; j<indicesA.size(); j++)
+            a[indicesA[i] == indicesA[j] ? 1 : 0][indicesB[i] == indicesB[j] ? 1 : 0]++;
+
+    return float(a[1][1]) / (a[0][1] + a[1][0] + a[1][1]);
+}
+
+// Evaluates clustering algorithms based on metrics described in
+// Santo Fortunato "Community detection in graphs", Physics Reports 486 (2010)
+void br::EvalClustering(const QString &csv, const QString &input)
+{
+    qDebug("Evaluating %s against %s", qPrintable(csv), qPrintable(input));
+
+    // We assume clustering algorithms store assigned cluster labels as integers (since the clusters are
+    // not named). Direct use of ClusterID is not general -cao
+    QList<int> labels = File::get<int>(TemplateList::fromGallery(input), "ClusterID");
+
+    QHash<int, int> labelToIndex;
+    int nClusters = 0;
+    for (int i=0; i<labels.size(); i++) {
+        const float &label = labels[i];
+        if (!labelToIndex.contains(label))
+            labelToIndex[label] = nClusters++;
+    }
+
+    Clusters truthClusters; truthClusters.reserve(nClusters);
+    for (int i=0; i<nClusters; i++)
+        truthClusters.append(QList<int>());
+
+    QVector<int> truthIndices(labels.size());
+    for (int i=0; i<labels.size(); i++) {
+        truthIndices[i] = labelToIndex[labels[i]];
+        truthClusters[labelToIndex[labels[i]]].append(i);
+    }
+
+    Clusters testClusters = ReadClusters(csv);
+
+    QVector<int> testIndices(labels.size());
+    for (int i=0; i<testClusters.size(); i++)
+        for (int j=0; j<testClusters[i].size(); j++)
+            testIndices[testClusters[i][j]] = i;
+
+    // At this point the following 4 things are defined:
+    // truthClusters - list of clusters of template_ids based on subject_ids
+    // truthIndices - template_id to cluster_id based on sigset subject_ids
+    // testClusters - list of clusters of template_ids based on csv input
+    // testIndices - template_id to cluster_id based on testClusters
+
+    float wI = wallaceMetric(truthClusters, testIndices);
+    float wII = wallaceMetric(testClusters, truthIndices);
+    float jaccard = jaccardIndex(testIndices, truthIndices);
+    qDebug("Recall: %f  Precision: %f  F-score: %f  Jaccard index: %f", wI, wII, sqrt(wI*wII), jaccard);
+}
+
+br::Clusters br::ReadClusters(const QString &csv)
+{
+    Clusters clusters;
+    QFile file(csv);
+    bool success = file.open(QFile::ReadOnly);
+    if (!success) qFatal("Failed to open %s for reading.", qPrintable(csv));
+    QStringList lines = QString(file.readAll()).split("\n");
+    file.close();
+
+    foreach (const QString &line, lines) {
+        Cluster cluster;
+        QStringList ids = line.trimmed().split(",", QString::SkipEmptyParts);
+        foreach (const QString &id, ids) {
+            bool ok;
+            cluster.append(id.toInt(&ok));
+            if (!ok) qFatal("Non-interger id.");
+        }
+        clusters.append(cluster);
+    }
+    return clusters;
+}
+
+void br::WriteClusters(const Clusters &clusters, const QString &csv)
+{
+    QFile file(csv);
+    bool success = file.open(QFile::WriteOnly);
+    if (!success) qFatal("Failed to open %s for writing.", qPrintable(csv));
+
+    foreach (Cluster cluster, clusters) {
+        if (cluster.empty()) continue;
+
+        qSort(cluster);
+        QStringList ids;
+        foreach (int id, cluster)
+            ids.append(QString::number(id));
+        file.write(qPrintable(ids.join(",")+"\n"));
+    }
+    file.close();
+}